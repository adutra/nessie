--- conflicted
+++ resolved
@@ -99,25 +99,20 @@
       for (int i = 0; i < l; i++) {
         char c = uri.charAt(i);
         if (c == '/') {
-<<<<<<< HEAD
-          String element = pathElement.toString();
-          if ("..".equals(element)) {
-            int last = uriBuilder.lastIndexOf("/", uriBuilder.length() - 2);
-            uriBuilder.setLength(last + 1);
-          } else {
-            uriBuilder.append(encode(element));
-            uriBuilder.append('/');
-          }
-          pathElement.setLength(0);
-=======
           if (pathElement.length() > 0) {
-            uriBuilder.append(encode(pathElement.toString()));
+            String element = pathElement.toString();
+            if ("..".equals(element)) {
+              int last = uriBuilder.lastIndexOf("/", uriBuilder.length() - 2);
+              uriBuilder.setLength(last + 1);
+            } else {
+              uriBuilder.append(encode(element));
+              uriBuilder.append('/');
+            }
             pathElement.setLength(0);
           }
           if ('/' != uriBuilder.charAt(uriBuilder.length() - 1)) {
             uriBuilder.append('/');
           }
->>>>>>> 702d5e67
         } else if (c == '{') {
           for (i++; i < l; i++) {
             c = uri.charAt(i);
