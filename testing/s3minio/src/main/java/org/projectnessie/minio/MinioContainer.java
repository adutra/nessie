/*
 * Copyright (C) 2022 Dremio
 *
 * Licensed under the Apache License, Version 2.0 (the "License");
 * you may not use this file except in compliance with the License.
 * You may obtain a copy of the License at
 *
 * http://www.apache.org/licenses/LICENSE-2.0
 *
 * Unless required by applicable law or agreed to in writing, software
 * distributed under the License is distributed on an "AS IS" BASIS,
 * WITHOUT WARRANTIES OR CONDITIONS OF ANY KIND, either express or implied.
 * See the License for the specific language governing permissions and
 * limitations under the License.
 */
package org.projectnessie.minio;

import static java.nio.charset.StandardCharsets.UTF_8;

import com.google.common.base.Preconditions;
import java.io.InputStream;
import java.net.InetAddress;
import java.net.URI;
import java.net.URL;
import java.net.UnknownHostException;
import java.time.Duration;
import java.util.Arrays;
import java.util.HashMap;
import java.util.Locale;
import java.util.Map;
import java.util.Objects;
import java.util.Optional;
import org.apache.hadoop.conf.Configuration;
import org.junit.jupiter.api.extension.ExtensionContext.Store.CloseableResource;
import org.slf4j.Logger;
import org.slf4j.LoggerFactory;
import org.testcontainers.containers.GenericContainer;
import org.testcontainers.containers.output.Slf4jLogConsumer;
import org.testcontainers.containers.wait.strategy.HttpWaitStrategy;
import org.testcontainers.utility.Base58;
import software.amazon.awssdk.auth.credentials.AwsBasicCredentials;
import software.amazon.awssdk.auth.credentials.StaticCredentialsProvider;
import software.amazon.awssdk.http.urlconnection.UrlConnectionHttpClient;
import software.amazon.awssdk.regions.Region;
import software.amazon.awssdk.services.s3.S3Client;
import software.amazon.awssdk.services.s3.model.CreateBucketRequest;

public final class MinioContainer extends GenericContainer<MinioContainer>
    implements MinioAccess, CloseableResource {

  private static final Logger LOGGER = LoggerFactory.getLogger(MinioContainer.class);

  private static final String DEFAULT_IMAGE;
  private static final String DEFAULT_TAG;

  static {
    URL resource = MinioContainer.class.getResource("Dockerfile-minio-version");
    Objects.requireNonNull(resource, "Dockerfile-minio-version not found");
    try (InputStream in = resource.openConnection().getInputStream()) {
      String[] imageTag =
          Arrays.stream(new String(in.readAllBytes(), UTF_8).split("\n"))
              .map(String::trim)
              .filter(l -> l.startsWith("FROM "))
              .map(l -> l.substring(5).trim().split(":"))
              .findFirst()
              .orElseThrow();
      DEFAULT_IMAGE =
          System.getProperty(
              "nessie.testing.minio.image",
              Optional.ofNullable(System.getenv("MINIO_DOCKER_IMAGE")).orElse(imageTag[0]));
      DEFAULT_TAG =
          System.getProperty(
              "nessie.testing.minio.tag",
              Optional.ofNullable(System.getenv("MINIO_DOCKER_TAG")).orElse(imageTag[1]));
    } catch (Exception e) {
      throw new RuntimeException("Failed to extract tag from " + resource, e);
    }
  }

  private static final int DEFAULT_PORT = 9000;

  private static final String MINIO_ACCESS_KEY = "MINIO_ROOT_USER";
  private static final String MINIO_SECRET_KEY = "MINIO_ROOT_PASSWORD";
  private static final String MINIO_DOMAIN = "MINIO_DOMAIN";

  private static final String DEFAULT_STORAGE_DIRECTORY = "/data";
  private static final String HEALTH_ENDPOINT = "/minio/health/ready";
  private static final String MINIO_DOMAIN_NAME;

  /**
<<<<<<< HEAD
   * Domain must start with s3 to be recognized as a S3 endpoint by the AWS SDK with virtual host
   * style addressing. The bucket name is expected to be the first part of the domain name, e.g.
   * "bucket.s3.127-0-0-1.nip.io".
=======
   * Domain must start with "s3" in order to be recognized as an S3 endpoint by the AWS SDK with
   * virtual-host-style addressing. The bucket name is expected to be the first part of the domain
   * name, e.g. "bucket.s3.127-0-0-1.nip.io".
>>>>>>> f611714c
   */
  private static final String MINIO_DOMAIN_NIP = "s3.127-0-0-1.nip.io";

  static boolean canRunOnMacOs() {
    return MINIO_DOMAIN_NAME.equals(MINIO_DOMAIN_NIP);
  }

  static {
    String name;
    try {
      InetAddress ignored = InetAddress.getByName(MINIO_DOMAIN_NIP);
      name = MINIO_DOMAIN_NIP;
    } catch (UnknownHostException e) {
      LOGGER.warn(
          "Could not resolve '{}', falling back to 'localhost'. "
              + "This usually happens when your router or DNS provider is unable to resolve the nip.io addresses.",
          MINIO_DOMAIN_NIP);
      name = "localhost";
    }
    MINIO_DOMAIN_NAME = name;
  }

  private final String accessKey;
  private final String secretKey;
  private final String bucket;

  private String hostPort;
  private String s3endpoint;
  private S3Client s3;
  private URI bucketBaseUri;
  private String region;

  @SuppressWarnings("unused")
  public MinioContainer() {
    this(null, null, null, null);
  }

  @SuppressWarnings("resource")
  public MinioContainer(String image, String accessKey, String secretKey, String bucket) {
    super(image == null ? DEFAULT_IMAGE + ":" + DEFAULT_TAG : image);
    withNetworkAliases(randomString("minio"));
    withLogConsumer(new Slf4jLogConsumer(LoggerFactory.getLogger(MinioContainer.class)));
    addExposedPort(DEFAULT_PORT);
    this.accessKey = accessKey != null ? accessKey : randomString("access");
    this.secretKey = secretKey != null ? secretKey : randomString("secret");
    this.bucket = bucket != null ? bucket : randomString("bucket");
    withEnv(MINIO_ACCESS_KEY, this.accessKey);
    withEnv(MINIO_SECRET_KEY, this.secretKey);
    // S3 SDK encodes bucket names in host names - need to tell Minio which domain to use
    withEnv(MINIO_DOMAIN, MINIO_DOMAIN_NAME);
    withCommand("server", DEFAULT_STORAGE_DIRECTORY);
    setWaitStrategy(
        new HttpWaitStrategy()
            .forPort(DEFAULT_PORT)
            .forPath(HEALTH_ENDPOINT)
            .withStartupTimeout(Duration.ofMinutes(2)));
  }

  public MinioContainer withRegion(String region) {
    this.region = region;
    return this;
  }

  private static String randomString(String prefix) {
    return prefix + "-" + Base58.randomString(6).toLowerCase(Locale.ROOT);
  }

  @Override
  public String hostPort() {
    Preconditions.checkState(hostPort != null, "Container not yet started");
    return hostPort;
  }

  @Override
  public String accessKey() {
    return accessKey;
  }

  @Override
  public String secretKey() {
    return secretKey;
  }

  @Override
  public String bucket() {
    return bucket;
  }

  @Override
  public String s3endpoint() {
    Preconditions.checkState(s3endpoint != null, "Container not yet started");
    return s3endpoint;
  }

  @Override
  public S3Client s3Client() {
    Preconditions.checkState(s3 != null, "Container not yet started");
    return s3;
  }

  @Override
  public Map<String, String> icebergProperties() {
    Map<String, String> props = new HashMap<>();
    props.put("s3.access-key-id", accessKey());
    props.put("s3.secret-access-key", secretKey());
    props.put("s3.endpoint", s3endpoint());
    props.put("http-client.type", "urlconnection");
    return props;
  }

  @Override
  public Configuration hadoopConfiguration() {
    Configuration conf = new Configuration();
    conf.set("fs.s3a.access.key", accessKey());
    conf.set("fs.s3a.secret.key", secretKey());
    conf.set("fs.s3a.endpoint", s3endpoint());
    return conf;
  }

  @Override
  public URI s3BucketUri(String path) {
    Preconditions.checkState(bucketBaseUri != null, "Container not yet started");
    return bucketBaseUri.resolve(path);
  }

  @Override
  public void start() {
    super.start();

    this.hostPort = MINIO_DOMAIN_NAME + ":" + getMappedPort(DEFAULT_PORT);
    this.s3endpoint = String.format("http://%s/", hostPort);
    this.bucketBaseUri = URI.create(String.format("s3://%s/", bucket()));

    this.s3 = createS3Client();
    this.s3.createBucket(CreateBucketRequest.builder().bucket(bucket()).build());
  }

  @Override
  public void close() {
    stop();
  }

  @Override
  public void stop() {
    try {
      if (s3 != null) {
        s3.close();
      }
    } finally {
      s3 = null;
      super.stop();
    }
  }

  private S3Client createS3Client() {
    return S3Client.builder()
        .httpClientBuilder(UrlConnectionHttpClient.builder())
        .applyMutation(builder -> builder.endpointOverride(URI.create(s3endpoint())))
        .applyMutation(
            builder -> {
              if (region != null) {
                builder.region(Region.of(region));
              }
            })
        // .serviceConfiguration(s3Configuration(s3PathStyleAccess, s3UseArnRegionEnabled))
        // credentialsProvider(s3AccessKeyId, s3SecretAccessKey, s3SessionToken)
        .credentialsProvider(
            StaticCredentialsProvider.create(AwsBasicCredentials.create(accessKey(), secretKey())))
        .build();
  }
}<|MERGE_RESOLUTION|>--- conflicted
+++ resolved
@@ -88,15 +88,9 @@
   private static final String MINIO_DOMAIN_NAME;
 
   /**
-<<<<<<< HEAD
-   * Domain must start with s3 to be recognized as a S3 endpoint by the AWS SDK with virtual host
-   * style addressing. The bucket name is expected to be the first part of the domain name, e.g.
-   * "bucket.s3.127-0-0-1.nip.io".
-=======
    * Domain must start with "s3" in order to be recognized as an S3 endpoint by the AWS SDK with
    * virtual-host-style addressing. The bucket name is expected to be the first part of the domain
    * name, e.g. "bucket.s3.127-0-0-1.nip.io".
->>>>>>> f611714c
    */
   private static final String MINIO_DOMAIN_NIP = "s3.127-0-0-1.nip.io";
 
