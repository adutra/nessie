--- conflicted
+++ resolved
@@ -417,18 +417,6 @@
         with:
           java-version: ${{ matrix.java-version }}
 
-<<<<<<< HEAD
-      - name: Gradle / intTest Quarkus
-        uses: gradle/actions/setup-gradle@v3
-        with:
-          arguments: |
-            :nessie-quarkus:intTest
-            :nessie-quarkus-cli:intTest
-            :nessie-events-quarkus:intTest
-            :nessie-catalog-service-server:intTest
-            :nessie-catalog-service-server:intTest
-            --scan
-=======
       - name: Gradle / intTest Quarkus Server
         run:
           # 2 Retries - to mitigate https://github.com/gradle/gradle/issues/25751
@@ -449,7 +437,13 @@
           ./gradlew :nessie-events-quarkus:intTest --scan || \
             ./gradlew :nessie-events-quarkus:intTest --scan || \
             ./gradlew :nessie-events-quarkus:intTest --scan
->>>>>>> ffe4e68e
+
+      - name: Gradle / intTest Quarkus Catalog
+        run:
+          # 2 Retries - to mitigate https://github.com/gradle/gradle/issues/25751
+          ./gradlew :nessie-catalog-service-server:intTest --scan || \
+            ./gradlew :nessie-catalog-service-server:intTest --scan || \
+            ./gradlew :nessie-catalog-service-server:intTest --scan
 
       - name: Dump quarkus.log
         if: ${{ failure() }}
