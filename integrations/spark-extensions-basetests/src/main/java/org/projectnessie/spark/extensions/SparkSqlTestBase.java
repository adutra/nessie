--- conflicted
+++ resolved
@@ -201,11 +201,7 @@
           api.deleteReference().reference(ref).delete();
         }
       }
-<<<<<<< HEAD
-      api.assignBranch().assignTo(mainBeforeTest).branch(defaultBranch).assign();
-=======
-      api.assignReference().assignTo(initialDefaultBranch).reference(defaultBranch).assign();
->>>>>>> cf489fa6
+      api.assignReference().assignTo(mainBeforeTest).reference(defaultBranch).assign();
       api.close();
       api = null;
     }
