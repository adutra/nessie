/*
 * Copyright (C) 2022 Dremio
 *
 * Licensed under the Apache License, Version 2.0 (the "License");
 * you may not use this file except in compliance with the License.
 * You may obtain a copy of the License at
 *
 * http://www.apache.org/licenses/LICENSE-2.0
 *
 * Unless required by applicable law or agreed to in writing, software
 * distributed under the License is distributed on an "AS IS" BASIS,
 * WITHOUT WARRANTIES OR CONDITIONS OF ANY KIND, either express or implied.
 * See the License for the specific language governing permissions and
 * limitations under the License.
 */

import io.quarkus.gradle.tasks.QuarkusBuild
import org.apache.tools.ant.taskdefs.condition.Os

plugins {
  alias(libs.plugins.quarkus)
  id("nessie-conventions-quarkus")
  id("nessie-jacoco")
}

extra["maven.name"] = "Nessie - Quarkus Server"

description = "Nessie Catalog Server with Nessie Core (Quarkus)"

val quarkusRunner by
  configurations.creating {
    description = "Used to reference the generated runner-jar (either fast-jar or uber-jar)"
  }

val openapiSource by
  configurations.creating { description = "Used to reference OpenAPI spec files" }

<<<<<<< HEAD
val versionIceberg = libs.versions.iceberg.get()

dependencies {
  implementation(project(":nessie-client"))
  implementation(project(":nessie-combined-cs"))
  implementation(project(":nessie-model")) {
    // Select the Java11 classifier for Quarkus w/ resteasy-reactive, see
    // https://github.com/quarkusio/quarkus/issues/40236 and
    // https://github.com/projectnessie/nessie/issues/8390
    attributes { attribute(TargetJvmVersion.TARGET_JVM_VERSION_ATTRIBUTE, 11) }
  }
=======
// Need to use :nessie-model-jakarta instead of :nessie-model here, because Quarkus w/
// resteasy-reactive does not work well with multi-release jars, but as long as we support Java 8
// for clients, we have to live with :nessie-model producing an MR-jar. See
// https://github.com/quarkusio/quarkus/issues/40236 and
// https://github.com/projectnessie/nessie/issues/8390.
configurations.all { exclude(group = "org.projectnessie.nessie", module = "nessie-model") }

dependencies {
  implementation(project(":nessie-model-quarkus"))
>>>>>>> 64852fe3
  implementation(project(":nessie-services"))
  implementation(project(":nessie-services-config"))
  implementation(project(":nessie-quarkus-auth"))
  implementation(project(":nessie-quarkus-common"))
  implementation(project(":nessie-events-quarkus"))
  implementation(project(":nessie-rest-common"))
  implementation(project(":nessie-rest-services"))
  implementation(project(":nessie-tasks-api"))
  implementation(project(":nessie-tasks-service-async"))
  implementation(project(":nessie-tasks-service-impl"))
  implementation(project(":nessie-versioned-spi"))
  implementation(project(":nessie-versioned-storage-common"))
  implementation(project(":nessie-catalog-files-api"))
  implementation(project(":nessie-catalog-files-impl"))
  implementation(project(":nessie-catalog-model"))
  implementation(project(":nessie-catalog-service-common"))
  implementation(project(":nessie-catalog-service-impl"))
  implementation(project(":nessie-catalog-service-rest"))
  implementation(libs.nessie.ui)

  implementation(enforcedPlatform(libs.quarkus.bom))
  implementation(enforcedPlatform(libs.quarkus.amazon.services.bom))
  implementation("io.quarkus:quarkus-resteasy-reactive")
  implementation("io.quarkus:quarkus-resteasy-reactive-jackson")
  implementation("io.quarkus:quarkus-reactive-routes")
  implementation("io.quarkus:quarkus-core-deployment")
  implementation("io.quarkus:quarkus-hibernate-validator")
  implementation("io.quarkus:quarkus-smallrye-context-propagation")
  implementation("io.quarkus:quarkus-smallrye-health")
  implementation("io.quarkus:quarkus-smallrye-openapi")
  implementation("io.quarkus:quarkus-hibernate-validator")
  implementation("io.quarkus:quarkus-elytron-security-properties-file")
  implementation("io.quarkus:quarkus-security")
  implementation("io.quarkus:quarkus-oidc")
  implementation("io.quarkus:quarkus-micrometer")
  implementation("io.quarkus:quarkus-core-deployment")
  implementation("io.quarkus:quarkus-elytron-security-properties-file")
  implementation("io.quarkus:quarkus-oidc")
  implementation("io.quarkus:quarkus-micrometer")
  implementation("io.quarkus:quarkus-opentelemetry")
  implementation(libs.quarkus.logging.sentry)
  implementation("io.smallrye:smallrye-open-api-jaxrs")
  implementation("io.micrometer:micrometer-registry-prometheus")

  implementation(platform(libs.cel.bom))
  implementation("org.projectnessie.cel:cel-standalone")

  implementation(platform(libs.awssdk.bom))
  implementation("software.amazon.awssdk:s3")
  implementation("software.amazon.awssdk:sts")
  implementation("software.amazon.awssdk:apache-client") {
    exclude("commons-logging", "commons-logging")
  }

  implementation(platform(libs.google.cloud.storage.bom))
  implementation("com.google.cloud:google-cloud-storage")

  implementation(platform(libs.azuresdk.bom))
  implementation("com.azure:azure-storage-file-datalake")
  implementation("com.azure:azure-identity")

  implementation(libs.guava)

  compileOnly(libs.microprofile.openapi)

  if (project.hasProperty("k8s")) {
    /*
     * Use the k8s project property to generate manifest files for K8s & Minikube, which will be
     * located under target/kubernetes.
     * See also https://quarkus.io/guides/deploying-to-kubernetes for additional details
     */
    implementation("io.quarkus:quarkus-kubernetes")
    implementation("io.quarkus:quarkus-minikube")
  }

  openapiSource(project(":nessie-model-quarkus", "openapiSource"))

  testFixturesApi(platform(libs.junit.bom))
  testFixturesApi(libs.bundles.junit.testing)

  testFixturesApi(project(":nessie-client"))
  testFixturesApi(project(":nessie-model-quarkus"))
  testFixturesApi(testFixtures(project(":nessie-client")))
  testFixturesApi(project(":nessie-client-testextension"))
  testFixturesApi(project(":nessie-jaxrs-tests"))
  testFixturesApi(project(":nessie-quarkus-auth"))
  testFixturesApi(project(":nessie-quarkus-common"))
  testFixturesApi(project(":nessie-quarkus-tests"))
  testFixturesApi(project(":nessie-events-api"))
  testFixturesApi(project(":nessie-events-spi"))
  testFixturesApi(project(":nessie-events-service"))
  testFixturesImplementation(project(":nessie-versioned-spi"))
  testFixturesImplementation(project(":nessie-versioned-tests"))
  testFixturesApi(project(":nessie-versioned-storage-common"))
  testFixturesApi(project(":nessie-versioned-storage-store"))
  testFixturesImplementation(project(":nessie-versioned-storage-testextension")) {
    // Needed to avoid dependency resolution error:
    // Module 'com.google.guava:guava' ... rejected: 'com.google.guava:listenablefuture:1.0' also
    // provided by
    // [com.google.guava:listenablefuture:9999.0-empty-to-avoid-conflict-with-guava(compile)]
    exclude("com.google.guava")
  }
  testFixturesApi(enforcedPlatform(libs.quarkus.bom))
  testFixturesImplementation("com.fasterxml.jackson.core:jackson-annotations")
  testFixturesApi("io.quarkus:quarkus-test-security")
  testFixturesApi("io.quarkus:quarkus-test-oidc-server")
  testFixturesImplementation(libs.guava)
  testFixturesImplementation(libs.microprofile.openapi)
  testFixturesImplementation(libs.awaitility)
  testFixturesApi(libs.jakarta.validation.api)

  testFixturesApi(platform(libs.testcontainers.bom))
  testFixturesApi("org.testcontainers:testcontainers")
  testFixturesApi(project(":nessie-keycloak-testcontainer"))
  testFixturesApi(project(":nessie-gcs-testcontainer"))
  testFixturesApi(project(":nessie-minio-testcontainer"))
  testFixturesApi(project(":nessie-object-storage-mock"))
  testFixturesApi(project(":nessie-catalog-format-iceberg"))
  testFixturesApi(project(":nessie-catalog-format-iceberg-fixturegen"))

  testFixturesApi(platform("org.apache.iceberg:iceberg-bom:$versionIceberg"))
  testFixturesApi("org.apache.iceberg:iceberg-core")
  testFixturesApi("org.apache.iceberg:iceberg-bundled-guava")
  testFixturesApi("org.apache.iceberg:iceberg-aws")
  testFixturesApi("org.apache.iceberg:iceberg-gcp")
  testFixturesApi("org.apache.iceberg:iceberg-azure")
  testFixturesApi("org.apache.iceberg:iceberg-api:$versionIceberg:tests")
  testFixturesApi("org.apache.iceberg:iceberg-core:$versionIceberg:tests")
  testFixturesApi(libs.hadoop.common) { hadoopExcludes() }

  testFixturesCompileOnly(libs.microprofile.openapi)

  intTestImplementation("io.quarkus:quarkus-test-keycloak-server")
  intTestImplementation(project(":nessie-keycloak-testcontainer"))

  intTestImplementation(platform(libs.awssdk.bom))
  intTestImplementation("software.amazon.awssdk:s3")
  intTestImplementation("software.amazon.awssdk:sts")
}

val pullOpenApiSpec by tasks.registering(Sync::class)

val openApiSpecDir = layout.buildDirectory.dir("openapi-extra")

pullOpenApiSpec.configure {
  destinationDir = openApiSpecDir.get().asFile
  from(openapiSource) { include("openapi.yaml") }
}

quarkus {
  quarkusBuildProperties.put("quarkus.package.type", quarkusPackageType())
  quarkusBuildProperties.put(
    "quarkus.smallrye-openapi.store-schema-directory",
    layout.buildDirectory.asFile.map { it.resolve("openapi") }.get().toString()
  )
  quarkusBuildProperties.put(
    "quarkus.smallrye-openapi.additional-docs-directory",
    openApiSpecDir.get().toString()
  )
  quarkusBuildProperties.put("quarkus.smallrye-openapi.info-version", project.version.toString())
  quarkusBuildProperties.put("quarkus.smallrye-openapi.auto-add-security", "false")
  // Pull manifest attributes from the "main" `jar` task to get the
  // release-information into the jars generated by Quarkus.
  quarkusBuildProperties.putAll(
    provider {
      tasks
        .named("jar", Jar::class.java)
        .get()
        .manifest
        .attributes
        .map { e -> "quarkus.package.manifest.attributes.\"${e.key}\"" to e.value.toString() }
        .toMap()
    }
  )
}

val quarkusAppPartsBuild = tasks.named("quarkusAppPartsBuild")
val quarkusBuild = tasks.named<QuarkusBuild>("quarkusBuild")

quarkusAppPartsBuild.configure {
  dependsOn(pullOpenApiSpec)
  inputs.files(openapiSource)
}

// Expose runnable jar via quarkusRunner configuration for integration-tests that require the
// server.
artifacts {
  add(
    quarkusRunner.name,
    provider {
      if (quarkusFatJar()) quarkusBuild.get().runnerJar
      else quarkusBuild.get().fastJar.resolve("quarkus-run.jar")
    }
  ) {
    builtBy(quarkusBuild)
  }
}

// Add the uber-jar, if built, to the Maven publication
if (quarkusFatJar()) {
  afterEvaluate {
    publishing {
      publications {
        named<MavenPublication>("maven") {
          artifact(quarkusBuild.get().runnerJar) {
            classifier = "runner"
            builtBy(quarkusBuild)
          }
        }
      }
    }
  }
}

listOf("javadoc", "sourcesJar").forEach { name ->
  tasks.named(name).configure { dependsOn(tasks.named("compileQuarkusGeneratedSourcesJava")) }
}

listOf("checkstyleTest", "compileTestJava").forEach { name ->
  tasks.named(name).configure { dependsOn(tasks.named("compileQuarkusTestGeneratedSourcesJava")) }
}

// Testcontainers is not supported on Windows :(
if (Os.isFamily(Os.FAMILY_WINDOWS)) {
  tasks.named<Test>("intTest").configure { this.enabled = false }
}

// Issue w/ testcontainers/podman in GH workflows :(
if (Os.isFamily(Os.FAMILY_MAC) && System.getenv("CI") != null) {
  tasks.named<Test>("intTest").configure { this.enabled = false }
}

fun ModuleDependency.hadoopExcludes() {
  exclude("ch.qos.reload4j", "reload4j")
  exclude("com.sun.jersey")
  exclude("commons-cli", "commons-cli")
  exclude("jakarta.activation", "jakarta.activation-api")
  exclude("javax.servlet", "javax.servlet-api")
  exclude("javax.servlet.jsp", "jsp-api")
  exclude("javax.ws.rs", "javax.ws.rs-api")
  exclude("log4j", "log4j")
  exclude("org.slf4j", "slf4j-log4j12")
  exclude("org.slf4j", "slf4j-reload4j")
  exclude("org.eclipse.jetty")
  exclude("org.apache.zookeeper")
}<|MERGE_RESOLUTION|>--- conflicted
+++ resolved
@@ -35,19 +35,8 @@
 val openapiSource by
   configurations.creating { description = "Used to reference OpenAPI spec files" }
 
-<<<<<<< HEAD
 val versionIceberg = libs.versions.iceberg.get()
 
-dependencies {
-  implementation(project(":nessie-client"))
-  implementation(project(":nessie-combined-cs"))
-  implementation(project(":nessie-model")) {
-    // Select the Java11 classifier for Quarkus w/ resteasy-reactive, see
-    // https://github.com/quarkusio/quarkus/issues/40236 and
-    // https://github.com/projectnessie/nessie/issues/8390
-    attributes { attribute(TargetJvmVersion.TARGET_JVM_VERSION_ATTRIBUTE, 11) }
-  }
-=======
 // Need to use :nessie-model-jakarta instead of :nessie-model here, because Quarkus w/
 // resteasy-reactive does not work well with multi-release jars, but as long as we support Java 8
 // for clients, we have to live with :nessie-model producing an MR-jar. See
@@ -56,8 +45,9 @@
 configurations.all { exclude(group = "org.projectnessie.nessie", module = "nessie-model") }
 
 dependencies {
+  implementation(project(":nessie-client"))
+  implementation(project(":nessie-combined-cs"))
   implementation(project(":nessie-model-quarkus"))
->>>>>>> 64852fe3
   implementation(project(":nessie-services"))
   implementation(project(":nessie-services-config"))
   implementation(project(":nessie-quarkus-auth"))
