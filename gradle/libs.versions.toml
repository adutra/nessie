--- conflicted
+++ resolved
@@ -9,13 +9,8 @@
 gatling = "3.9.5"
 googleJavaFormat = "1.18.1"
 hadoop = "3.3.6"
-<<<<<<< HEAD
-iceberg = "1.4.0-SNAPSHOT" # While bumping this version, 'nessieClientVersion' must also be updated.
-immutables = "2.9.3"
-=======
 iceberg = "1.4.0" # While bumping this version, 'nessieClientVersion' must also be updated.
 immutables = "2.10.0"
->>>>>>> b1e9861f
 jacoco = "0.8.10"
 jandex = "3.1.5"
 jmh = "1.37"
@@ -50,11 +45,7 @@
 assertj-core = { module = "org.assertj:assertj-core", version = "3.24.2" }
 avro = { module = "org.apache.avro:avro", version = "1.11.3" }
 awaitility = { module = "org.awaitility:awaitility", version = "4.2.0" }
-<<<<<<< HEAD
-awssdk-bom = { module = "software.amazon.awssdk:bom", version = "2.20.156" }
-=======
 awssdk-bom = { module = "software.amazon.awssdk:bom", version = "2.20.162" }
->>>>>>> b1e9861f
 bouncycastle-bcpkix = { module = "org.bouncycastle:bcpkix-jdk15on", version.ref = "bouncycastle" }
 bouncycastle-bcprov = { module = "org.bouncycastle:bcprov-jdk15on", version.ref = "bouncycastle" }
 cassandra-driver-bom = { module = "com.datastax.oss:java-driver-bom", version = "4.17.0" }
@@ -92,10 +83,6 @@
 iceberg-spark-extensions34-scala213 = { module = "org.apache.iceberg:iceberg-spark-extensions-3.4_2.13", version.ref = "iceberg" }
 iceberg-spark-extensions35-scala212 = { module = "org.apache.iceberg:iceberg-spark-extensions-3.5_2.12", version.ref = "iceberg" }
 iceberg-spark-extensions35-scala213 = { module = "org.apache.iceberg:iceberg-spark-extensions-3.5_2.13", version.ref = "iceberg" }
-<<<<<<< HEAD
-iceberg-spark31-scala212 = { module = "org.apache.iceberg:iceberg-spark-3.1_2.12", version.ref = "iceberg" }
-=======
->>>>>>> b1e9861f
 iceberg-spark32-scala212 = { module = "org.apache.iceberg:iceberg-spark-3.2_2.12", version.ref = "iceberg" }
 iceberg-spark32-scala213 = { module = "org.apache.iceberg:iceberg-spark-3.2_2.13", version.ref = "iceberg" }
 iceberg-spark33-scala212 = { module = "org.apache.iceberg:iceberg-spark-3.3_2.12", version.ref = "iceberg" }
@@ -169,14 +156,10 @@
 slf4j-api = {  module = "org.slf4j:slf4j-api", version.ref = "slf4j" }
 slf4j-jcl-over-slf4j = { module = "org.slf4j:jcl-over-slf4j", version.ref = "slf4j" }
 slf4j-log4j-over-slf4j = { module = "org.slf4j:log4j-over-slf4j", version.ref = "slf4j" }
-<<<<<<< HEAD
 smallrye-config-core = { module = "io.smallrye.config:smallrye-config-core", version.ref = "smallryeConfig" }
 smallrye-config-crypto = { module = "io.smallrye.config:smallrye-config-crypto", version.ref = "smallryeConfig" }
 smallrye-config-source-yaml = { module = "io.smallrye.config:smallrye-config-source-yaml", version.ref = "smallryeConfig" }
 smallrye-config-validator = { module = "io.smallrye.config:smallrye-config-validator", version.ref = "smallryeConfig" }
-spark-sql-v31-v212 = { module = "org.apache.spark:spark-sql_2_12", version = { strictly = "[3.1, 3.2[", prefer = "3.1.3"}}
-=======
->>>>>>> b1e9861f
 spark-sql-v32-v212 = { module = "org.apache.spark:spark-sql_2_12", version = { strictly = "[3.2, 3.3[", prefer = "3.2.4"}}
 spark-sql-v32-v213 = { module = "org.apache.spark:spark-sql_2_13", version = { strictly = "[3.2, 3.3[", prefer = "3.2.4"}}
 spark-sql-v33-v212 = { module = "org.apache.spark:spark-sql_2_12", version = { strictly = "[3.3, 3.4[", prefer = "3.3.3"}}
@@ -185,11 +168,7 @@
 spark-sql-v34-v213 = { module = "org.apache.spark:spark-sql_2_13", version = { strictly = "[3.4, 3.5[", prefer = "3.4.1"}}
 spark-sql-v35-v212 = { module = "org.apache.spark:spark-sql_2_12", version = { strictly = "[3.5, 3.6[", prefer = "3.5.0"}}
 spark-sql-v35-v213 = { module = "org.apache.spark:spark-sql_2_13", version = { strictly = "[3.5, 3.6[", prefer = "3.5.0"}}
-<<<<<<< HEAD
-testcontainers-bom = { module = "org.testcontainers:testcontainers-bom", version = "1.19.0" }
-=======
 testcontainers-bom = { module = "org.testcontainers:testcontainers-bom", version = "1.19.1" }
->>>>>>> b1e9861f
 testcontainers-keycloak = { module = "com.github.dasniko:testcontainers-keycloak", version = "2.6.0" }
 threeten-extra = { module = "org.threeten:threeten-extra", version = "1.7.2" }
 undertow-core = { module = "io.undertow:undertow-core", version.ref = "undertow" }
