# Nessie dependencies, without the dependencies needed by build-logic/

[versions]
antlr4 = "4.13.1"
bouncycastle = "1.70"
checkstyle = "10.15.0"
errorprone = "2.26.1"
errorproneSlf4j = "0.1.23"
gatling = "3.10.5"
googleJavaFormat = "1.22.0"
hadoop = "3.4.0"
iceberg = "1.5.0" # While bumping this version, 'nessieClientVersion' must also be updated.
immutables = "2.10.1"
jacoco = "0.8.12"
jandex = "3.1.7"
jmh = "1.37"
junit = "5.10.2"
keycloak = "24.0.2"
maven = "3.9.6"
mavenResolver = "1.9.18"
mockito="4.11.0"
nessieClientVersion = "0.77.1" # Must be in sync with Nessie version in the Iceberg release.
opentelemetry = "1.36.0"
opentelemetryAlpha = "1.31.0-alpha"
opentracing = "0.33.0"
picocli = "4.7.5"
protobuf = "3.25.3"
quarkusPlatform = "3.9.2"
quarkusPlugin = "3.9.2"
slf4j = "1.7.36"
smallryeConfig = "2.13.3"
undertow = "2.2.28.Final"

[bundles]
junit-testing = ["assertj-core", "mockito-core", "mockito-junit-jupiter", "junit-jupiter-api", "junit-jupiter-params"]

[libraries]
agroal-pool = { module = "io.agroal:agroal-pool", version = "2.3" }
agrona = { module = "org.agrona:agrona", version = "1.21.1" }
antlr-antlr4 = { module = "org.antlr:antlr4", version.ref = "antlr4" }
antlr-antlr4-runtime = { module = "org.antlr:antlr4-runtime", version.ref = "antlr4" }
assertj-core = { module = "org.assertj:assertj-core", version = "3.25.3" }
avro = { module = "org.apache.avro:avro", version = "1.11.3" }
awaitility = { module = "org.awaitility:awaitility", version = "4.2.1" }
awssdk-bom = { module = "software.amazon.awssdk:bom", version = "2.25.21" }
azuresdk-bom = { module = "com.azure:azure-sdk-bom", version = "1.2.22" }
bouncycastle-bcpkix = { module = "org.bouncycastle:bcpkix-jdk15on", version.ref = "bouncycastle" }
bouncycastle-bcprov = { module = "org.bouncycastle:bcprov-jdk15on", version.ref = "bouncycastle" }
cassandra-driver-bom = { module = "com.datastax.oss:java-driver-bom", version = "4.17.0" }
caffeine = { module = "com.github.ben-manes.caffeine:caffeine", version = "3.1.8" }
cel-bom = { module = "org.projectnessie.cel:cel-bom", version = "0.4.4" }
checkstyle = { module = "com.puppycrawl.tools:checkstyle", version.ref = "checkstyle" }
docker-java-api = { module = "com.github.docker-java:docker-java-api", version = "3.3.6" }
errorprone-annotations = { module = "com.google.errorprone:error_prone_annotations", version.ref = "errorprone" }
errorprone-core = { module = "com.google.errorprone:error_prone_core", version.ref = "errorprone" }
errorprone-slf4j = { module = "jp.skypencil.errorprone.slf4j:errorprone-slf4j", version.ref = "errorproneSlf4j" }
findbugs-jsr305 = { module = "com.google.code.findbugs:jsr305", version = "3.0.2" }
gatling-charts-highcharts = { module = "io.gatling.highcharts:gatling-charts-highcharts", version.ref = "gatling" }
google-cloud-bigtable-bom = { module = "com.google.cloud:google-cloud-bigtable-bom", version = "2.37.0" }
google-cloud-gcs-connector = { module = "com.google.cloud.bigdataoss:gcs-connector", version = "hadoop3-2.2.21" }
google-cloud-nio = { module = "com.google.cloud:google-cloud-nio", version = "0.127.15" }
google-cloud-storage-bom = { module = "com.google.cloud:google-cloud-storage-bom", version = "2.36.1" }
google-java-format = { module = "com.google.googlejavaformat:google-java-format", version.ref = "googleJavaFormat" }
grpc-bom = { module = "io.grpc:grpc-bom", version = "1.57.1" }
guava = { module = "com.google.guava:guava", version = "33.1.0-jre" }
h2 = { module = "com.h2database:h2", version = "2.2.224" }
hadoop-aws = { module = "org.apache.hadoop:hadoop-aws", version.ref = "hadoop" }
hadoop-azure = { module = "org.apache.hadoop:hadoop-azure", version.ref = "hadoop" }
hadoop-client = { module = "org.apache.hadoop:hadoop-client", version.ref = "hadoop" }
hadoop-common = { module = "org.apache.hadoop:hadoop-common", version.ref = "hadoop" }
hibernate-validator-cdi = { module = "org.hibernate:hibernate-validator-cdi", version = "8.0.1.Final" }
httpclient5 = { module = "org.apache.httpcomponents.client5:httpclient5", version = "5.3.1" }
iceberg-bom = { module = "org.apache.iceberg:iceberg-bom", version.ref = "iceberg" }
immutables-builder = { module = "org.immutables:builder", version.ref = "immutables" }
immutables-value-annotations = { module = "org.immutables:value-annotations", version.ref = "immutables" }
immutables-value-processor = { module = "org.immutables:value-processor", version.ref = "immutables" }
jackson-bom = { module = "com.fasterxml.jackson:jackson-bom", version = "2.17.0" }
jacoco-ant = { module = "org.jacoco:org.jacoco.ant", version.ref = "jacoco" }
jacoco-report = { module = "org.jacoco:org.jacoco.report", version.ref = "jacoco" }
jacoco-maven-plugin = { module = "org.jacoco:jacoco-maven-plugin", version.ref = "jacoco" }
jakarta-annotation-api = { module = "jakarta.annotation:jakarta.annotation-api", version = "2.1.1" }
jakarta-enterprise-cdi-api = { module = "jakarta.enterprise:jakarta.enterprise.cdi-api", version = "4.0.1" }
jakarta-inject-api = { module = "jakarta.inject:jakarta.inject-api", version = "2.0.1" }
jakarta-servlet-api = { module = "jakarta.servlet:jakarta.servlet-api", version = "6.0.0" }
jakarta-validation-api = { module = "jakarta.validation:jakarta.validation-api", version = "3.0.2" }
jakarta-ws-rs-api = { module = "jakarta.ws.rs:jakarta.ws.rs-api", version = "3.1.0" }
jandex = { module = "org.jboss:jandex", version.ref = "jandex" }
javax-annotation-api = { module = "javax.annotation:javax.annotation-api", version = "1.3.2" }
javax-validation-api = { module = "javax.validation:validation-api", version = "2.0.1.Final"}
javax-ws-rs = { module = "javax.ws.rs:javax.ws.rs-api", version = "2.1.1" }
jaxb-impl = { module = "com.sun.xml.bind:jaxb-impl", version = "4.0.5" }
jersey-bom = { module = "org.glassfish.jersey:jersey-bom", version = "3.1.5" }
jetbrains-annotations = { module = "org.jetbrains:annotations", version = "24.1.0" }
jmh-core = { module = "org.openjdk.jmh:jmh-core", version.ref = "jmh" }
jmh-generator-annprocess = { module = "org.openjdk.jmh:jmh-generator-annprocess", version.ref = "jmh" }
junit-bom = { module = "org.junit:junit-bom", version.ref = "junit" }
junit-jupiter-api = { module = "org.junit.jupiter:junit-jupiter-api" }
junit-jupiter-params = { module = "org.junit.jupiter:junit-jupiter-params" }
logback-classic = { module = "ch.qos.logback:logback-classic", version = "1.2.13" }
keycloak-admin-client = { module = "org.keycloak:keycloak-admin-client", version.ref = "keycloak" }
maven-core = { module = "org.apache.maven:maven-resolver-provider", version.ref = "maven" }
maven-resolver-connector-basic = { module = "org.apache.maven.resolver:maven-resolver-connector-basic", version.ref = "mavenResolver" }
maven-resolver-provider = { module = "org.apache.maven:maven-resolver-provider", version.ref = "maven" }
maven-resolver-transport-file = { module = "org.apache.maven.resolver:maven-resolver-transport-file", version.ref = "mavenResolver" }
maven-resolver-transport-http = { module = "org.apache.maven.resolver:maven-resolver-transport-http", version.ref = "mavenResolver" }
micrometer-core = { module = "io.micrometer:micrometer-core", version = "1.12.4" }
microprofile-contextpropagation-api = { module = "org.eclipse.microprofile.context-propagation:microprofile-context-propagation-api", version = "1.3" }
microprofile-openapi = { module = "org.eclipse.microprofile.openapi:microprofile-openapi-api", version = "3.1.1" }
mockito-core = { module = "org.mockito:mockito-core", version.ref = "mockito" }
mockito-junit-jupiter = { module = "org.mockito:mockito-junit-jupiter", version.ref = "mockito" }
<<<<<<< HEAD
mongodb-driver-sync = { module = "org.mongodb:mongodb-driver-sync", version = "5.0.0" }
nessie-runner-common = { module = "org.projectnessie.nessie-runner:nessie-runner-common", version = "0.31.0" }
=======
mongodb-driver-sync = { module = "org.mongodb:mongodb-driver-sync", version = "5.0.1" }
>>>>>>> 9a0401aa
nessie-ui = { module = "org.projectnessie.nessie.ui:nessie-ui", version = "0.63.6" }
opentelemetry-bom = { module = "io.opentelemetry:opentelemetry-bom", version.ref = "opentelemetry" }
opentelemetry-bom-alpha = { module = "io.opentelemetry:opentelemetry-bom-alpha", version.ref = "opentelemetryAlpha" }
opentelemetry-instrumentation-bom-alpha = { module = "io.opentelemetry.instrumentation:opentelemetry-instrumentation-bom-alpha", version.ref = "opentelemetryAlpha" }
opentracing-api = { module = "io.opentracing:opentracing-api", version.ref = "opentracing" }
opentracing-mock = { module = "io.opentracing:opentracing-mock", version.ref = "opentracing" }
opentracing-util = { module = "io.opentracing:opentracing-util", version.ref = "opentracing" }
parquet-column = { module = "org.apache.parquet:parquet-column", version = "1.13.1" }
picocli = { module = "info.picocli:picocli-codegen", version.ref = "picocli" }
picocli-codegen = { module = "info.picocli:picocli-codegen", version.ref = "picocli" }
postgresql = { module = "org.postgresql:postgresql", version = "42.7.3" }
protobuf-java = { module = "com.google.protobuf:protobuf-java", version.ref = "protobuf" }
quarkus-amazon-services-bom = { module = "io.quarkus.platform:quarkus-amazon-services-bom", version.ref = "quarkusPlatform" }
quarkus-bom = { module = "io.quarkus.platform:quarkus-bom", version.ref = "quarkusPlatform" }
quarkus-cassandra-bom = { module = "io.quarkus.platform:quarkus-cassandra-bom", version.ref = "quarkusPlatform" }
quarkus-google-cloud-services-bom = { module = "io.quarkus.platform:quarkus-google-cloud-services-bom", version.ref = "quarkusPlatform" }
quarkus-logging-sentry = { module = "io.quarkiverse.loggingsentry:quarkus-logging-sentry", version = "2.0.5" }
rest-assured = { module = "io.rest-assured:rest-assured", version = "5.4.0" }
rocksdb-jni = { module = "org.rocksdb:rocksdbjni", version = "9.0.0" }
scala-library-v212 = { module = "org.scala-lang:scala-library", version = { strictly = "[2.12, 2.13[", prefer = "2.12.19" }}
scala-library-v213 = { module = "org.scala-lang:scala-library", version = { strictly = "[2.13, 2.14[", prefer = "2.13.13"}}
slf4j-api = {  module = "org.slf4j:slf4j-api", version.ref = "slf4j" }
slf4j-jcl-over-slf4j = { module = "org.slf4j:jcl-over-slf4j", version.ref = "slf4j" }
slf4j-log4j-over-slf4j = { module = "org.slf4j:log4j-over-slf4j", version.ref = "slf4j" }
smallrye-mutiny = { module = "io.smallrye.reactive:mutiny", version = "2.5.3" }
smallrye-config-core = { module = "io.smallrye.config:smallrye-config-core", version.ref = "smallryeConfig" }
smallrye-config-crypto = { module = "io.smallrye.config:smallrye-config-crypto", version.ref = "smallryeConfig" }
smallrye-config-source-yaml = { module = "io.smallrye.config:smallrye-config-source-yaml", version.ref = "smallryeConfig" }
smallrye-config-validator = { module = "io.smallrye.config:smallrye-config-validator", version.ref = "smallryeConfig" }
snappy-java = { module = "org.xerial.snappy:snappy-java", version = "1.1.10.5" }
spark-sql-v33-v212 = { module = "org.apache.spark:spark-sql_2_12", version = { strictly = "[3.3, 3.4[", prefer = "3.3.4"}}
spark-sql-v33-v213 = { module = "org.apache.spark:spark-sql_2_13", version = { strictly = "[3.3, 3.4[", prefer = "3.3.4"}}
spark-sql-v34-v212 = { module = "org.apache.spark:spark-sql_2_12", version = { strictly = "[3.4, 3.5[", prefer = "3.4.2"}}
spark-sql-v34-v213 = { module = "org.apache.spark:spark-sql_2_13", version = { strictly = "[3.4, 3.5[", prefer = "3.4.2"}}
spark-sql-v35-v212 = { module = "org.apache.spark:spark-sql_2_12", version = { strictly = "[3.5, 3.6[", prefer = "3.5.1"}}
spark-sql-v35-v213 = { module = "org.apache.spark:spark-sql_2_13", version = { strictly = "[3.5, 3.6[", prefer = "3.5.1"}}
testcontainers-bom = { module = "org.testcontainers:testcontainers-bom", version = "1.19.7" }
testcontainers-keycloak = { module = "com.github.dasniko:testcontainers-keycloak", version = "3.3.0" }
threeten-extra = { module = "org.threeten:threeten-extra", version = "1.7.2" }
undertow-core = { module = "io.undertow:undertow-core", version.ref = "undertow" }
undertow-servlet = { module = "io.undertow:undertow-servlet", version.ref = "undertow" }
vertx-core = { module = "io.vertx:vertx-core", version = "4.5.7" }
weld-se-core = { module = "org.jboss.weld.se:weld-se-core", version = "5.1.2.Final" }
wiremock = { module = "com.github.tomakehurst:wiremock-jre8-standalone", version = "2.35.2" }
zstd-jni = { module = "com.github.luben:zstd-jni", version = "1.5.5-11" }

[plugins]
annotations-stripper = { id = "org.projectnessie.annotation-stripper", version = "0.1.2" }
errorprone = { id = "net.ltgt.errorprone", version = "3.1.0" }
gatling = { id = "io.gatling.gradle", version = "3.10.5" }
jmh = { id = "me.champeau.jmh", version = "0.7.2" }
nessie-run = { id = "org.projectnessie", version = "0.32.0" }
nexus-publish-plugin = { id = "io.github.gradle-nexus.publish-plugin", version = "1.3.0" }
protobuf = { id = "com.google.protobuf", version = "0.9.4" }
quarkus = { id = "io.quarkus", version.ref = "quarkusPlugin" }
smallrye-openapi = { id = "io.smallrye.openapi", version = "3.10.0" }
jetbrains-changelog = { id = "org.jetbrains.changelog",  version = "2.2.0"}<|MERGE_RESOLUTION|>--- conflicted
+++ resolved
@@ -108,12 +108,8 @@
 microprofile-openapi = { module = "org.eclipse.microprofile.openapi:microprofile-openapi-api", version = "3.1.1" }
 mockito-core = { module = "org.mockito:mockito-core", version.ref = "mockito" }
 mockito-junit-jupiter = { module = "org.mockito:mockito-junit-jupiter", version.ref = "mockito" }
-<<<<<<< HEAD
-mongodb-driver-sync = { module = "org.mongodb:mongodb-driver-sync", version = "5.0.0" }
+mongodb-driver-sync = { module = "org.mongodb:mongodb-driver-sync", version = "5.0.1" }
 nessie-runner-common = { module = "org.projectnessie.nessie-runner:nessie-runner-common", version = "0.31.0" }
-=======
-mongodb-driver-sync = { module = "org.mongodb:mongodb-driver-sync", version = "5.0.1" }
->>>>>>> 9a0401aa
 nessie-ui = { module = "org.projectnessie.nessie.ui:nessie-ui", version = "0.63.6" }
 opentelemetry-bom = { module = "io.opentelemetry:opentelemetry-bom", version.ref = "opentelemetry" }
 opentelemetry-bom-alpha = { module = "io.opentelemetry:opentelemetry-bom-alpha", version.ref = "opentelemetryAlpha" }
