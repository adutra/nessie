--- conflicted
+++ resolved
@@ -28,11 +28,7 @@
 quarkusPlatform = "3.9.4"
 quarkusPlugin = "3.9.4"
 slf4j = "1.7.36"
-<<<<<<< HEAD
-smallryeConfig = "2.13.3"
-=======
 smallryeConfig = "3.7.1"
->>>>>>> 649e406e
 undertow = "2.2.28.Final"
 
 [bundles]
@@ -145,7 +141,6 @@
 smallrye-config-source-yaml = { module = "io.smallrye.config:smallrye-config-source-yaml", version.ref = "smallryeConfig" }
 smallrye-config-validator = { module = "io.smallrye.config:smallrye-config-validator", version.ref = "smallryeConfig" }
 snappy-java = { module = "org.xerial.snappy:snappy-java", version = "1.1.10.5" }
-smallrye-config-core = { module = "io.smallrye.config:smallrye-config-core", version.ref = "smallryeConfig" }
 spark-sql-v33-v212 = { module = "org.apache.spark:spark-sql_2_12", version = { strictly = "[3.3, 3.4[", prefer = "3.3.4"}}
 spark-sql-v33-v213 = { module = "org.apache.spark:spark-sql_2_13", version = { strictly = "[3.3, 3.4[", prefer = "3.3.4"}}
 spark-sql-v34-v212 = { module = "org.apache.spark:spark-sql_2_12", version = { strictly = "[3.4, 3.5[", prefer = "3.4.2"}}
