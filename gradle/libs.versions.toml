# Nessie dependencies, without the dependencies needed by build-logic/

[versions]
antlr4 = "4.13.1"
bouncycastle = "1.70"
checkstyle = "10.12.4"
errorprone = "2.23.0"
errorproneSlf4j = "0.1.20"
gatling = "3.9.5"
googleJavaFormat = "1.18.1"
hadoop = "3.3.6"
iceberg = "1.4.0" # While bumping this version, 'nessieClientVersion' must also be updated.
immutables = "2.10.0"
jacoco = "0.8.11"
jandex = "3.1.5"
jmh = "1.37"
junit = "5.10.0"
keycloak = "22.0.4"
maven = "3.9.5"
mavenResolver = "1.9.16"
mockito="4.11.0"
nessieClientVersion = "0.71.0" # Must be in sync with Nessie version in the Iceberg release.
nessieBuildPlugins = "0.2.24"
opentelemetry = "1.31.0"
opentelemetryAlpha = "1.25.0-alpha"
opentracing = "0.33.0"
picocli = "4.7.5"
protobuf = "3.24.4"
quarkus = "3.4.3"
slf4j = "1.7.36"
<<<<<<< HEAD
smallryeConfig = "2.13.3"
undertow = "2.2.26.Final"
=======
undertow = "2.2.28.Final"
>>>>>>> 8c523be0

# Docker image tags
postgresContainerTag = "14"

[bundles]
junit-testing = ["assertj-core", "mockito-core", "mockito-junit-jupiter", "junit-jupiter-api", "junit-jupiter-params"]

[libraries]
agroal-pool = { module = "io.agroal:agroal-pool", version = "2.2" }
agrona = { module = "org.agrona:agrona", version = "1.19.2" }
antlr-antlr4 = { module = "org.antlr:antlr4", version.ref = "antlr4" }
antlr-antlr4-runtime = { module = "org.antlr:antlr4-runtime", version.ref = "antlr4" }
assertj-core = { module = "org.assertj:assertj-core", version = "3.24.2" }
avro = { module = "org.apache.avro:avro", version = "1.11.3" }
awaitility = { module = "org.awaitility:awaitility", version = "4.2.0" }
awssdk-bom = { module = "software.amazon.awssdk:bom", version = "2.21.2" }
bouncycastle-bcpkix = { module = "org.bouncycastle:bcpkix-jdk15on", version.ref = "bouncycastle" }
bouncycastle-bcprov = { module = "org.bouncycastle:bcprov-jdk15on", version.ref = "bouncycastle" }
cassandra-driver-bom = { module = "com.datastax.oss:java-driver-bom", version = "4.17.0" }
caffeine = { module = "com.github.ben-manes.caffeine:caffeine", version = "3.1.8" }
cel-bom = { module = "org.projectnessie.cel:cel-bom", version = "0.3.21" }
checkstyle = { module = "com.puppycrawl.tools:checkstyle", version.ref = "checkstyle" }
docker-java-api = { module = "com.github.docker-java:docker-java-api", version = "3.3.3" }
errorprone-annotations = { module = "com.google.errorprone:error_prone_annotations", version.ref = "errorprone" }
errorprone-core = { module = "com.google.errorprone:error_prone_core", version.ref = "errorprone" }
errorprone-slf4j = { module = "jp.skypencil.errorprone.slf4j:errorprone-slf4j", version.ref = "errorproneSlf4j" }
findbugs-jsr305 = { module = "com.google.code.findbugs:jsr305", version = "3.0.2" }
gatling-charts-highcharts = { module = "io.gatling.highcharts:gatling-charts-highcharts", version.ref = "gatling" }
google-cloud-bigtable-bom = { module = "com.google.cloud:google-cloud-bigtable-bom", version = "2.28.0" }
google-java-format = { module = "com.google.googlejavaformat:google-java-format", version.ref = "googleJavaFormat" }
grpc-bom = { module = "io.grpc:grpc-bom", version = "1.57.1" }
guava = { module = "com.google.guava:guava", version = "32.1.3-jre" }
h2 = { module = "com.h2database:h2", version = "2.2.224" }
hadoop-aws = { module = "org.apache.hadoop:hadoop-aws", version.ref = "hadoop" }
hadoop-client = { module = "org.apache.hadoop:hadoop-client", version.ref = "hadoop" }
hadoop-common = { module = "org.apache.hadoop:hadoop-common", version.ref = "hadoop" }
hibernate-validator-cdi = { module = "org.hibernate:hibernate-validator-cdi", version = "6.2.5.Final" }
iceberg-api = { module = "org.apache.iceberg:iceberg-api", version.ref = "iceberg" }
iceberg-aws = { module = "org.apache.iceberg:iceberg-aws", version.ref = "iceberg" }
iceberg-bundled-guava = { module = "org.apache.iceberg:iceberg-bundled-guava", version.ref = "iceberg" }
iceberg-common = { module = "org.apache.iceberg:iceberg-common", version.ref = "iceberg" }
iceberg-core = { module = "org.apache.iceberg:iceberg-core", version.ref = "iceberg" }
iceberg-hive-metastore = { module = "org.apache.iceberg:iceberg-hive-metastore", version.ref = "iceberg" }
iceberg-nessie = { module = "org.apache.iceberg:iceberg-nessie", version.ref = "iceberg" }
iceberg-parquet = { module = "org.apache.iceberg:iceberg-parquet", version.ref = "iceberg" }
iceberg-spark-extensions32-scala212 = { module = "org.apache.iceberg:iceberg-spark-extensions-3.2_2.12", version.ref = "iceberg" }
iceberg-spark-extensions32-scala213 = { module = "org.apache.iceberg:iceberg-spark-extensions-3.2_2.13", version.ref = "iceberg" }
iceberg-spark-extensions33-scala212 = { module = "org.apache.iceberg:iceberg-spark-extensions-3.3_2.12", version.ref = "iceberg" }
iceberg-spark-extensions33-scala213 = { module = "org.apache.iceberg:iceberg-spark-extensions-3.3_2.13", version.ref = "iceberg" }
iceberg-spark-extensions34-scala212 = { module = "org.apache.iceberg:iceberg-spark-extensions-3.4_2.12", version.ref = "iceberg" }
iceberg-spark-extensions34-scala213 = { module = "org.apache.iceberg:iceberg-spark-extensions-3.4_2.13", version.ref = "iceberg" }
iceberg-spark-extensions35-scala212 = { module = "org.apache.iceberg:iceberg-spark-extensions-3.5_2.12", version.ref = "iceberg" }
iceberg-spark-extensions35-scala213 = { module = "org.apache.iceberg:iceberg-spark-extensions-3.5_2.13", version.ref = "iceberg" }
iceberg-spark32-scala212 = { module = "org.apache.iceberg:iceberg-spark-3.2_2.12", version.ref = "iceberg" }
iceberg-spark32-scala213 = { module = "org.apache.iceberg:iceberg-spark-3.2_2.13", version.ref = "iceberg" }
iceberg-spark33-scala212 = { module = "org.apache.iceberg:iceberg-spark-3.3_2.12", version.ref = "iceberg" }
iceberg-spark33-scala213 = { module = "org.apache.iceberg:iceberg-spark-3.3_2.13", version.ref = "iceberg" }
iceberg-spark34-scala212 = { module = "org.apache.iceberg:iceberg-spark-3.4_2.12", version.ref = "iceberg" }
iceberg-spark34-scala213 = { module = "org.apache.iceberg:iceberg-spark-3.4_2.13", version.ref = "iceberg" }
iceberg-spark35-scala212 = { module = "org.apache.iceberg:iceberg-spark-3.5_2.12", version.ref = "iceberg" }
iceberg-spark35-scala213 = { module = "org.apache.iceberg:iceberg-spark-3.5_2.13", version.ref = "iceberg" }
immutables-builder = { module = "org.immutables:builder", version.ref = "immutables" }
immutables-value-annotations = { module = "org.immutables:value-annotations", version.ref = "immutables" }
immutables-value-fixture = { module = "org.immutables:value-fixture", version = "2.9.3" }
immutables-value-processor = { module = "org.immutables:value-processor", version.ref = "immutables" }
jackson-bom = { module = "com.fasterxml.jackson:jackson-bom", version = "2.15.3" }
jacoco-ant = { module = "org.jacoco:org.jacoco.ant", version.ref = "jacoco" }
jacoco-report = { module = "org.jacoco:org.jacoco.report", version.ref = "jacoco" }
jacoco-maven-plugin = { module = "org.jacoco:jacoco-maven-plugin", version.ref = "jacoco" }
jakarta-annotation-api = { module = "jakarta.annotation:jakarta.annotation-api", version = "2.1.1" }
jakarta-enterprise-cdi-api = { module = "jakarta.enterprise:jakarta.enterprise.cdi-api", version = "4.0.1" }
jakarta-inject-api = { module = "jakarta.inject:jakarta.inject-api", version = "2.0.1" }
jakarta-servlet-api = { module = "jakarta.servlet:jakarta.servlet-api", version = "6.0.0" }
jakarta-validation-api = { module = "jakarta.validation:jakarta.validation-api", version = "3.0.2" }
jakarta-ws-rs-api = { module = "jakarta.ws.rs:jakarta.ws.rs-api", version = "3.1.0" }
jandex = { module = "org.jboss:jandex", version.ref = "jandex" }
javax-annotation-api = { module = "javax.annotation:javax.annotation-api", version = "1.3.2" }
javax-enterprise-cdi-api = { module = "javax.enterprise:cdi-api", version = "2.0" }
javax-servlet = { module = "javax.servlet:javax.servlet-api", version = "4.0.1" }
javax-validation-api = { module = "javax.validation:validation-api", version = "2.0.1.Final"}
javax-ws-rs = { module = "javax.ws.rs:javax.ws.rs-api", version = "2.1.1" }
javax-ws-rs21 = { module = "org.jboss.spec.javax.ws.rs:jboss-jaxrs-api_2.1_spec", version = "2.0.2.Final" }
jaxb-impl = { module = "com.sun.xml.bind:jaxb-impl", version = "2.3.8" }
jersey-bom = { module = "org.glassfish.jersey:jersey-bom", version = "2.40" }
jetbrains-annotations = { module = "org.jetbrains:annotations", version = "24.0.1" }
jmh-core = { module = "org.openjdk.jmh:jmh-core", version.ref = "jmh" }
jmh-generator-annprocess = { module = "org.openjdk.jmh:jmh-generator-annprocess", version.ref = "jmh" }
junit-bom = { module = "org.junit:junit-bom", version.ref = "junit" }
junit-jupiter-api = { module = "org.junit.jupiter:junit-jupiter-api" }
junit-jupiter-params = { module = "org.junit.jupiter:junit-jupiter-params" }
logback-classic = { module = "ch.qos.logback:logback-classic", version = "1.2.12" }
keycloak-admin-client = { module = "org.keycloak:keycloak-admin-client", version.ref = "keycloak" }
maven-core = { module = "org.apache.maven:maven-resolver-provider", version.ref = "maven" }
maven-resolver-connector-basic = { module = "org.apache.maven.resolver:maven-resolver-connector-basic", version.ref = "mavenResolver" }
maven-resolver-provider = { module = "org.apache.maven:maven-resolver-provider", version.ref = "maven" }
maven-resolver-transport-file = { module = "org.apache.maven.resolver:maven-resolver-transport-file", version.ref = "mavenResolver" }
maven-resolver-transport-http = { module = "org.apache.maven.resolver:maven-resolver-transport-http", version.ref = "mavenResolver" }
micrometer-core = { module = "io.micrometer:micrometer-core", version = "1.11.5" }
microprofile-openapi = { module = "org.eclipse.microprofile.openapi:microprofile-openapi-api", version = "3.1.1" }
mockito-core = { module = "org.mockito:mockito-core", version.ref = "mockito" }
mockito-junit-jupiter = { module = "org.mockito:mockito-junit-jupiter", version.ref = "mockito" }
mongodb-driver-sync = { module = "org.mongodb:mongodb-driver-sync", version = "4.11.0" }
nessie-ui = { module = "org.projectnessie.nessie.ui:nessie-ui", version = "0.63.5" }
opentelemetry-bom = { module = "io.opentelemetry:opentelemetry-bom", version.ref = "opentelemetry" }
opentelemetry-bom-alpha = { module = "io.opentelemetry:opentelemetry-bom-alpha", version.ref = "opentelemetryAlpha" }
opentelemetry-instrumentation-bom-alpha = { module = "io.opentelemetry.instrumentation:opentelemetry-instrumentation-bom-alpha", version.ref = "opentelemetryAlpha" }
opentracing-api = { module = "io.opentracing:opentracing-api", version.ref = "opentracing" }
opentracing-mock = { module = "io.opentracing:opentracing-mock", version.ref = "opentracing" }
opentracing-util = { module = "io.opentracing:opentracing-util", version.ref = "opentracing" }
parquet-column = { module = "org.apache.parquet:parquet-column", version = "1.13.1" }
picocli = { module = "info.picocli:picocli-codegen", version.ref = "picocli" }
picocli-codegen = { module = "info.picocli:picocli-codegen", version.ref = "picocli" }
postgresql = { module = "org.postgresql:postgresql", version = "42.6.0" }
protobuf-java = { module = "com.google.protobuf:protobuf-java", version.ref = "protobuf" }
quarkus-amazon-services-bom = { module = "io.quarkus.platform:quarkus-amazon-services-bom", version.ref = "quarkus" }
quarkus-bom = { module = "io.quarkus.platform:quarkus-bom", version.ref = "quarkus" }
quarkus-cassandra-bom = { module = "io.quarkus.platform:quarkus-cassandra-bom", version.ref = "quarkus" }
quarkus-google-cloud-services-bom = { module = "io.quarkus.platform:quarkus-google-cloud-services-bom", version.ref = "quarkus" }
quarkus-logging-sentry = { module = "io.quarkiverse.loggingsentry:quarkus-logging-sentry", version = "2.0.4" }
rest-assured = { module = "io.rest-assured:rest-assured", version = "5.3.2" }
rocksdb-jni = { module = "org.rocksdb:rocksdbjni", version = "8.5.4" }
scala-library-v212 = { module = "org.scala-lang:scala-library", version = { strictly = "[2.12, 2.13[", prefer = "2.12.18" }}
scala-library-v213 = { module = "org.scala-lang:scala-library", version = { strictly = "[2.13, 2.14[", prefer = "2.13.12"}}
slf4j-api = {  module = "org.slf4j:slf4j-api", version.ref = "slf4j" }
slf4j-jcl-over-slf4j = { module = "org.slf4j:jcl-over-slf4j", version.ref = "slf4j" }
slf4j-log4j-over-slf4j = { module = "org.slf4j:log4j-over-slf4j", version.ref = "slf4j" }
smallrye-config-core = { module = "io.smallrye.config:smallrye-config-core", version.ref = "smallryeConfig" }
smallrye-config-crypto = { module = "io.smallrye.config:smallrye-config-crypto", version.ref = "smallryeConfig" }
smallrye-config-source-yaml = { module = "io.smallrye.config:smallrye-config-source-yaml", version.ref = "smallryeConfig" }
smallrye-config-validator = { module = "io.smallrye.config:smallrye-config-validator", version.ref = "smallryeConfig" }
spark-sql-v32-v212 = { module = "org.apache.spark:spark-sql_2_12", version = { strictly = "[3.2, 3.3[", prefer = "3.2.4"}}
spark-sql-v32-v213 = { module = "org.apache.spark:spark-sql_2_13", version = { strictly = "[3.2, 3.3[", prefer = "3.2.4"}}
spark-sql-v33-v212 = { module = "org.apache.spark:spark-sql_2_12", version = { strictly = "[3.3, 3.4[", prefer = "3.3.3"}}
spark-sql-v33-v213 = { module = "org.apache.spark:spark-sql_2_13", version = { strictly = "[3.3, 3.4[", prefer = "3.3.3"}}
spark-sql-v34-v212 = { module = "org.apache.spark:spark-sql_2_12", version = { strictly = "[3.4, 3.5[", prefer = "3.4.1"}}
spark-sql-v34-v213 = { module = "org.apache.spark:spark-sql_2_13", version = { strictly = "[3.4, 3.5[", prefer = "3.4.1"}}
spark-sql-v35-v212 = { module = "org.apache.spark:spark-sql_2_12", version = { strictly = "[3.5, 3.6[", prefer = "3.5.0"}}
spark-sql-v35-v213 = { module = "org.apache.spark:spark-sql_2_13", version = { strictly = "[3.5, 3.6[", prefer = "3.5.0"}}
testcontainers-bom = { module = "org.testcontainers:testcontainers-bom", version = "1.19.1" }
testcontainers-keycloak = { module = "com.github.dasniko:testcontainers-keycloak", version = "2.6.0" }
threeten-extra = { module = "org.threeten:threeten-extra", version = "1.7.2" }
undertow-core = { module = "io.undertow:undertow-core", version.ref = "undertow" }
undertow-servlet = { module = "io.undertow:undertow-servlet", version.ref = "undertow" }
weld-se-core = { module = "org.jboss.weld.se:weld-se-core", version = "5.1.2.Final" }
wiremock = { module = "com.github.tomakehurst:wiremock-jre8-standalone", version = "2.35.1" }

[plugins]
annotations-stripper = { id = "org.projectnessie.annotation-stripper", version = "0.1.2" }
errorprone = { id = "net.ltgt.errorprone", version = "3.1.0" }
gatling = { id = "io.gatling.gradle", version = "3.9.5.6" }
jmh = { id = "me.champeau.jmh", version = "0.7.1" }
nessie-reflectionconfig = { id = "org.projectnessie.buildsupport.reflectionconfig", version.ref = "nessieBuildPlugins" }
nessie-run = { id = "org.projectnessie", version = "0.30.7" }
nexus-publish-plugin = { id = "io.github.gradle-nexus.publish-plugin", version = "1.3.0" }
protobuf = { id = "com.google.protobuf", version = "0.9.4" }
quarkus = { id = "io.quarkus", version.ref = "quarkus" }
smallrye-openapi = { id = "io.smallrye.openapi", version = "3.6.2" }
jetbrains-changelog = { id = "org.jetbrains.changelog",  version = "2.2.0"}<|MERGE_RESOLUTION|>--- conflicted
+++ resolved
@@ -28,12 +28,8 @@
 protobuf = "3.24.4"
 quarkus = "3.4.3"
 slf4j = "1.7.36"
-<<<<<<< HEAD
 smallryeConfig = "2.13.3"
-undertow = "2.2.26.Final"
-=======
 undertow = "2.2.28.Final"
->>>>>>> 8c523be0
 
 # Docker image tags
 postgresContainerTag = "14"
