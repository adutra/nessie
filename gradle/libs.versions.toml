--- conflicted
+++ resolved
@@ -60,12 +60,8 @@
 gatling-charts-highcharts = { module = "io.gatling.highcharts:gatling-charts-highcharts", version.ref = "gatling" }
 google-cloud-bigtable-bom = { module = "com.google.cloud:google-cloud-bigtable-bom", version = "2.27.4" }
 google-java-format = { module = "com.google.googlejavaformat:google-java-format", version.ref = "googleJavaFormat" }
-<<<<<<< HEAD
 grpc-bom = { module = "io.grpc:grpc-bom", version = "1.57.1" }
-guava = { module = "com.google.guava:guava", version = "32.1.2-jre" }
-=======
 guava = { module = "com.google.guava:guava", version = "32.1.3-jre" }
->>>>>>> 5e028514
 h2 = { module = "com.h2database:h2", version = "2.2.224" }
 hadoop-aws = { module = "org.apache.hadoop:hadoop-aws", version.ref = "hadoop" }
 hadoop-client = { module = "org.apache.hadoop:hadoop-client", version.ref = "hadoop" }
