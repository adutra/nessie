# Nessie dependencies, without the dependencies needed by build-logic/

[versions]
antlr4 = "4.13.1"
bouncycastle = "1.70"
checkstyle = "10.12.5"
errorprone = "2.23.0"
errorproneSlf4j = "0.1.20"
gatling = "3.9.5"
googleJavaFormat = "1.18.1"
hadoop = "3.3.6"
iceberg = "1.4.2" # While bumping this version, 'nessieClientVersion' must also be updated.
immutables = "2.10.0"
jacoco = "0.8.11"
jandex = "3.1.6"
jmh = "1.37"
junit = "5.10.1"
keycloak = "23.0.1"
maven = "3.9.6"
mavenResolver = "1.9.18"
mockito="4.11.0"
nessieClientVersion = "0.71.0" # Must be in sync with Nessie version in the Iceberg release.
nessieBuildPlugins = "0.2.24"
opentelemetry = "1.32.0"
opentelemetryAlpha = "1.31.0-alpha"
opentracing = "0.33.0"
picocli = "4.7.5"
protobuf = "3.25.1"
quarkus = "3.6.0"
slf4j = "1.7.36"
smallryeConfig = "2.13.3"
undertow = "2.2.28.Final"

# Docker image tags
postgresContainerTag = "14"

[bundles]
junit-testing = ["assertj-core", "mockito-core", "mockito-junit-jupiter", "junit-jupiter-api", "junit-jupiter-params"]

[libraries]
agroal-pool = { module = "io.agroal:agroal-pool", version = "2.2" }
agrona = { module = "org.agrona:agrona", version = "1.20.0" }
antlr-antlr4 = { module = "org.antlr:antlr4", version.ref = "antlr4" }
antlr-antlr4-runtime = { module = "org.antlr:antlr4-runtime", version.ref = "antlr4" }
assertj-core = { module = "org.assertj:assertj-core", version = "3.24.2" }
avro = { module = "org.apache.avro:avro", version = "1.11.3" }
awaitility = { module = "org.awaitility:awaitility", version = "4.2.0" }
awssdk-bom = { module = "software.amazon.awssdk:bom", version = "2.21.37" }
azuresdk-bom = { module = "com.azure:azure-sdk-bom", version = "1.2.18" }
bouncycastle-bcpkix = { module = "org.bouncycastle:bcpkix-jdk15on", version.ref = "bouncycastle" }
bouncycastle-bcprov = { module = "org.bouncycastle:bcprov-jdk15on", version.ref = "bouncycastle" }
cassandra-driver-bom = { module = "com.datastax.oss:java-driver-bom", version = "4.17.0" }
caffeine = { module = "com.github.ben-manes.caffeine:caffeine", version = "3.1.8" }
cel-bom = { module = "org.projectnessie.cel:cel-bom", version = "0.4.3" }
checkstyle = { module = "com.puppycrawl.tools:checkstyle", version.ref = "checkstyle" }
docker-java-api = { module = "com.github.docker-java:docker-java-api", version = "3.3.4" }
errorprone-annotations = { module = "com.google.errorprone:error_prone_annotations", version.ref = "errorprone" }
errorprone-core = { module = "com.google.errorprone:error_prone_core", version.ref = "errorprone" }
errorprone-slf4j = { module = "jp.skypencil.errorprone.slf4j:errorprone-slf4j", version.ref = "errorproneSlf4j" }
findbugs-jsr305 = { module = "com.google.code.findbugs:jsr305", version = "3.0.2" }
gatling-charts-highcharts = { module = "io.gatling.highcharts:gatling-charts-highcharts", version.ref = "gatling" }
google-cloud-bigtable-bom = { module = "com.google.cloud:google-cloud-bigtable-bom", version = "2.29.1" }
google-cloud-gcs-connector = { module = "com.google.cloud.bigdataoss:gcs-connector", version = "hadoop3-2.2.18" }
google-cloud-nio = { module = "com.google.cloud:google-cloud-nio", version = "0.127.7" }
google-cloud-storage-bom = { module = "com.google.cloud:google-cloud-storage-bom", version = "2.29.1" }
google-java-format = { module = "com.google.googlejavaformat:google-java-format", version.ref = "googleJavaFormat" }
grpc-bom = { module = "io.grpc:grpc-bom", version = "1.57.1" }
guava = { module = "com.google.guava:guava", version = "32.1.3-jre" }
h2 = { module = "com.h2database:h2", version = "2.2.224" }
hadoop-aws = { module = "org.apache.hadoop:hadoop-aws", version.ref = "hadoop" }
hadoop-azure = { module = "org.apache.hadoop:hadoop-azure", version.ref = "hadoop" }
hadoop-client = { module = "org.apache.hadoop:hadoop-client", version.ref = "hadoop" }
hadoop-common = { module = "org.apache.hadoop:hadoop-common", version.ref = "hadoop" }
hibernate-validator-cdi = { module = "org.hibernate:hibernate-validator-cdi", version = "6.2.5.Final" }
iceberg-api = { module = "org.apache.iceberg:iceberg-api", version.ref = "iceberg" }
iceberg-aws = { module = "org.apache.iceberg:iceberg-aws", version.ref = "iceberg" }
iceberg-azure = { module = "org.apache.iceberg:iceberg-azure", version.ref = "iceberg" }
iceberg-bundled-guava = { module = "org.apache.iceberg:iceberg-bundled-guava", version.ref = "iceberg" }
iceberg-common = { module = "org.apache.iceberg:iceberg-common", version.ref = "iceberg" }
iceberg-core = { module = "org.apache.iceberg:iceberg-core", version.ref = "iceberg" }
iceberg-gcp = { module = "org.apache.iceberg:iceberg-gcp", version.ref = "iceberg" }
iceberg-hive-metastore = { module = "org.apache.iceberg:iceberg-hive-metastore", version.ref = "iceberg" }
iceberg-nessie = { module = "org.apache.iceberg:iceberg-nessie", version.ref = "iceberg" }
iceberg-parquet = { module = "org.apache.iceberg:iceberg-parquet", version.ref = "iceberg" }
iceberg-spark-extensions32-scala212 = { module = "org.apache.iceberg:iceberg-spark-extensions-3.2_2.12", version.ref = "iceberg" }
iceberg-spark-extensions32-scala213 = { module = "org.apache.iceberg:iceberg-spark-extensions-3.2_2.13", version.ref = "iceberg" }
iceberg-spark-extensions33-scala212 = { module = "org.apache.iceberg:iceberg-spark-extensions-3.3_2.12", version.ref = "iceberg" }
iceberg-spark-extensions33-scala213 = { module = "org.apache.iceberg:iceberg-spark-extensions-3.3_2.13", version.ref = "iceberg" }
iceberg-spark-extensions34-scala212 = { module = "org.apache.iceberg:iceberg-spark-extensions-3.4_2.12", version.ref = "iceberg" }
iceberg-spark-extensions34-scala213 = { module = "org.apache.iceberg:iceberg-spark-extensions-3.4_2.13", version.ref = "iceberg" }
iceberg-spark-extensions35-scala212 = { module = "org.apache.iceberg:iceberg-spark-extensions-3.5_2.12", version.ref = "iceberg" }
iceberg-spark-extensions35-scala213 = { module = "org.apache.iceberg:iceberg-spark-extensions-3.5_2.13", version.ref = "iceberg" }
iceberg-spark32-scala212 = { module = "org.apache.iceberg:iceberg-spark-3.2_2.12", version.ref = "iceberg" }
iceberg-spark32-scala213 = { module = "org.apache.iceberg:iceberg-spark-3.2_2.13", version.ref = "iceberg" }
iceberg-spark33-scala212 = { module = "org.apache.iceberg:iceberg-spark-3.3_2.12", version.ref = "iceberg" }
iceberg-spark33-scala213 = { module = "org.apache.iceberg:iceberg-spark-3.3_2.13", version.ref = "iceberg" }
iceberg-spark34-scala212 = { module = "org.apache.iceberg:iceberg-spark-3.4_2.12", version.ref = "iceberg" }
iceberg-spark34-scala213 = { module = "org.apache.iceberg:iceberg-spark-3.4_2.13", version.ref = "iceberg" }
iceberg-spark35-scala212 = { module = "org.apache.iceberg:iceberg-spark-3.5_2.12", version.ref = "iceberg" }
iceberg-spark35-scala213 = { module = "org.apache.iceberg:iceberg-spark-3.5_2.13", version.ref = "iceberg" }
immutables-builder = { module = "org.immutables:builder", version.ref = "immutables" }
immutables-value-annotations = { module = "org.immutables:value-annotations", version.ref = "immutables" }
immutables-value-processor = { module = "org.immutables:value-processor", version.ref = "immutables" }
jackson-bom = { module = "com.fasterxml.jackson:jackson-bom", version = "2.16.0" }
jacoco-ant = { module = "org.jacoco:org.jacoco.ant", version.ref = "jacoco" }
jacoco-report = { module = "org.jacoco:org.jacoco.report", version.ref = "jacoco" }
jacoco-maven-plugin = { module = "org.jacoco:jacoco-maven-plugin", version.ref = "jacoco" }
jakarta-annotation-api = { module = "jakarta.annotation:jakarta.annotation-api", version = "2.1.1" }
jakarta-enterprise-cdi-api = { module = "jakarta.enterprise:jakarta.enterprise.cdi-api", version = "4.0.1" }
jakarta-inject-api = { module = "jakarta.inject:jakarta.inject-api", version = "2.0.1" }
jakarta-servlet-api = { module = "jakarta.servlet:jakarta.servlet-api", version = "6.0.0" }
jakarta-validation-api = { module = "jakarta.validation:jakarta.validation-api", version = "3.0.2" }
jakarta-ws-rs-api = { module = "jakarta.ws.rs:jakarta.ws.rs-api", version = "3.1.0" }
jandex = { module = "org.jboss:jandex", version.ref = "jandex" }
javax-annotation-api = { module = "javax.annotation:javax.annotation-api", version = "1.3.2" }
javax-enterprise-cdi-api = { module = "javax.enterprise:cdi-api", version = "2.0" }
javax-servlet = { module = "javax.servlet:javax.servlet-api", version = "4.0.1" }
javax-validation-api = { module = "javax.validation:validation-api", version = "2.0.1.Final"}
javax-ws-rs = { module = "javax.ws.rs:javax.ws.rs-api", version = "2.1.1" }
javax-ws-rs21 = { module = "org.jboss.spec.javax.ws.rs:jboss-jaxrs-api_2.1_spec", version = "2.0.2.Final" }
jaxb-impl = { module = "com.sun.xml.bind:jaxb-impl", version = "2.3.9" }
jersey-bom = { module = "org.glassfish.jersey:jersey-bom", version = "2.41" }
jetbrains-annotations = { module = "org.jetbrains:annotations", version = "24.1.0" }
jmh-core = { module = "org.openjdk.jmh:jmh-core", version.ref = "jmh" }
jmh-generator-annprocess = { module = "org.openjdk.jmh:jmh-generator-annprocess", version.ref = "jmh" }
junit-bom = { module = "org.junit:junit-bom", version.ref = "junit" }
junit-jupiter-api = { module = "org.junit.jupiter:junit-jupiter-api" }
junit-jupiter-params = { module = "org.junit.jupiter:junit-jupiter-params" }
logback-classic = { module = "ch.qos.logback:logback-classic", version = "1.2.12" }
keycloak-admin-client = { module = "org.keycloak:keycloak-admin-client", version.ref = "keycloak" }
maven-core = { module = "org.apache.maven:maven-resolver-provider", version.ref = "maven" }
maven-resolver-connector-basic = { module = "org.apache.maven.resolver:maven-resolver-connector-basic", version.ref = "mavenResolver" }
maven-resolver-provider = { module = "org.apache.maven:maven-resolver-provider", version.ref = "maven" }
maven-resolver-transport-file = { module = "org.apache.maven.resolver:maven-resolver-transport-file", version.ref = "mavenResolver" }
maven-resolver-transport-http = { module = "org.apache.maven.resolver:maven-resolver-transport-http", version.ref = "mavenResolver" }
micrometer-core = { module = "io.micrometer:micrometer-core", version = "1.12.0" }
microprofile-openapi = { module = "org.eclipse.microprofile.openapi:microprofile-openapi-api", version = "3.1.1" }
mockito-core = { module = "org.mockito:mockito-core", version.ref = "mockito" }
mockito-junit-jupiter = { module = "org.mockito:mockito-junit-jupiter", version.ref = "mockito" }
mongodb-driver-sync = { module = "org.mongodb:mongodb-driver-sync", version = "4.11.1" }
nessie-ui = { module = "org.projectnessie.nessie.ui:nessie-ui", version = "0.63.6" }
opentelemetry-bom = { module = "io.opentelemetry:opentelemetry-bom", version.ref = "opentelemetry" }
opentelemetry-bom-alpha = { module = "io.opentelemetry:opentelemetry-bom-alpha", version.ref = "opentelemetryAlpha" }
opentelemetry-instrumentation-bom-alpha = { module = "io.opentelemetry.instrumentation:opentelemetry-instrumentation-bom-alpha", version.ref = "opentelemetryAlpha" }
opentracing-api = { module = "io.opentracing:opentracing-api", version.ref = "opentracing" }
opentracing-mock = { module = "io.opentracing:opentracing-mock", version.ref = "opentracing" }
opentracing-util = { module = "io.opentracing:opentracing-util", version.ref = "opentracing" }
parquet-column = { module = "org.apache.parquet:parquet-column", version = "1.13.1" }
picocli = { module = "info.picocli:picocli-codegen", version.ref = "picocli" }
picocli-codegen = { module = "info.picocli:picocli-codegen", version.ref = "picocli" }
postgresql = { module = "org.postgresql:postgresql", version = "42.7.0" }
protobuf-java = { module = "com.google.protobuf:protobuf-java", version.ref = "protobuf" }
quarkus-amazon-services-bom = { module = "io.quarkus.platform:quarkus-amazon-services-bom", version.ref = "quarkus" }
quarkus-bom = { module = "io.quarkus.platform:quarkus-bom", version.ref = "quarkus" }
quarkus-cassandra-bom = { module = "io.quarkus.platform:quarkus-cassandra-bom", version.ref = "quarkus" }
quarkus-google-cloud-services-bom = { module = "io.quarkus.platform:quarkus-google-cloud-services-bom", version.ref = "quarkus" }
quarkus-logging-sentry = { module = "io.quarkiverse.loggingsentry:quarkus-logging-sentry", version = "2.0.4" }
rest-assured = { module = "io.rest-assured:rest-assured", version = "5.3.2" }
rocksdb-jni = { module = "org.rocksdb:rocksdbjni", version = "8.8.1" }
scala-library-v212 = { module = "org.scala-lang:scala-library", version = { strictly = "[2.12, 2.13[", prefer = "2.12.18" }}
scala-library-v213 = { module = "org.scala-lang:scala-library", version = { strictly = "[2.13, 2.14[", prefer = "2.13.12"}}
slf4j-api = {  module = "org.slf4j:slf4j-api", version.ref = "slf4j" }
slf4j-jcl-over-slf4j = { module = "org.slf4j:jcl-over-slf4j", version.ref = "slf4j" }
slf4j-log4j-over-slf4j = { module = "org.slf4j:log4j-over-slf4j", version.ref = "slf4j" }
<<<<<<< HEAD
smallrye-config-core = { module = "io.smallrye.config:smallrye-config-core", version.ref = "smallryeConfig" }
smallrye-config-crypto = { module = "io.smallrye.config:smallrye-config-crypto", version.ref = "smallryeConfig" }
smallrye-config-source-yaml = { module = "io.smallrye.config:smallrye-config-source-yaml", version.ref = "smallryeConfig" }
smallrye-config-validator = { module = "io.smallrye.config:smallrye-config-validator", version.ref = "smallryeConfig" }
=======
snappy-java = { module = "org.xerial.snappy:snappy-java", version = "1.1.10.5" }
>>>>>>> 1d3c7681
spark-sql-v32-v212 = { module = "org.apache.spark:spark-sql_2_12", version = { strictly = "[3.2, 3.3[", prefer = "3.2.4"}}
spark-sql-v32-v213 = { module = "org.apache.spark:spark-sql_2_13", version = { strictly = "[3.2, 3.3[", prefer = "3.2.4"}}
spark-sql-v33-v212 = { module = "org.apache.spark:spark-sql_2_12", version = { strictly = "[3.3, 3.4[", prefer = "3.3.3"}}
spark-sql-v33-v213 = { module = "org.apache.spark:spark-sql_2_13", version = { strictly = "[3.3, 3.4[", prefer = "3.3.3"}}
spark-sql-v34-v212 = { module = "org.apache.spark:spark-sql_2_12", version = { strictly = "[3.4, 3.5[", prefer = "3.4.1"}}
spark-sql-v34-v213 = { module = "org.apache.spark:spark-sql_2_13", version = { strictly = "[3.4, 3.5[", prefer = "3.4.1"}}
spark-sql-v35-v212 = { module = "org.apache.spark:spark-sql_2_12", version = { strictly = "[3.5, 3.6[", prefer = "3.5.0"}}
spark-sql-v35-v213 = { module = "org.apache.spark:spark-sql_2_13", version = { strictly = "[3.5, 3.6[", prefer = "3.5.0"}}
testcontainers-bom = { module = "org.testcontainers:testcontainers-bom", version = "1.19.3" }
testcontainers-keycloak = { module = "com.github.dasniko:testcontainers-keycloak", version = "2.6.0" }
threeten-extra = { module = "org.threeten:threeten-extra", version = "1.7.2" }
undertow-core = { module = "io.undertow:undertow-core", version.ref = "undertow" }
undertow-servlet = { module = "io.undertow:undertow-servlet", version.ref = "undertow" }
weld-se-core = { module = "org.jboss.weld.se:weld-se-core", version = "5.1.2.Final" }
wiremock = { module = "com.github.tomakehurst:wiremock-jre8-standalone", version = "2.35.1" }

[plugins]
annotations-stripper = { id = "org.projectnessie.annotation-stripper", version = "0.1.2" }
errorprone = { id = "net.ltgt.errorprone", version = "3.1.0" }
gatling = { id = "io.gatling.gradle", version = "3.9.5.6" }
jmh = { id = "me.champeau.jmh", version = "0.7.2" }
nessie-reflectionconfig = { id = "org.projectnessie.buildsupport.reflectionconfig", version.ref = "nessieBuildPlugins" }
nessie-run = { id = "org.projectnessie", version = "0.30.7" }
nexus-publish-plugin = { id = "io.github.gradle-nexus.publish-plugin", version = "1.3.0" }
protobuf = { id = "com.google.protobuf", version = "0.9.4" }
quarkus = { id = "io.quarkus", version.ref = "quarkus" }
smallrye-openapi = { id = "io.smallrye.openapi", version = "3.7.0" }
jetbrains-changelog = { id = "org.jetbrains.changelog",  version = "2.2.0"}<|MERGE_RESOLUTION|>--- conflicted
+++ resolved
@@ -162,14 +162,11 @@
 slf4j-api = {  module = "org.slf4j:slf4j-api", version.ref = "slf4j" }
 slf4j-jcl-over-slf4j = { module = "org.slf4j:jcl-over-slf4j", version.ref = "slf4j" }
 slf4j-log4j-over-slf4j = { module = "org.slf4j:log4j-over-slf4j", version.ref = "slf4j" }
-<<<<<<< HEAD
 smallrye-config-core = { module = "io.smallrye.config:smallrye-config-core", version.ref = "smallryeConfig" }
 smallrye-config-crypto = { module = "io.smallrye.config:smallrye-config-crypto", version.ref = "smallryeConfig" }
 smallrye-config-source-yaml = { module = "io.smallrye.config:smallrye-config-source-yaml", version.ref = "smallryeConfig" }
 smallrye-config-validator = { module = "io.smallrye.config:smallrye-config-validator", version.ref = "smallryeConfig" }
-=======
 snappy-java = { module = "org.xerial.snappy:snappy-java", version = "1.1.10.5" }
->>>>>>> 1d3c7681
 spark-sql-v32-v212 = { module = "org.apache.spark:spark-sql_2_12", version = { strictly = "[3.2, 3.3[", prefer = "3.2.4"}}
 spark-sql-v32-v213 = { module = "org.apache.spark:spark-sql_2_13", version = { strictly = "[3.2, 3.3[", prefer = "3.2.4"}}
 spark-sql-v33-v212 = { module = "org.apache.spark:spark-sql_2_12", version = { strictly = "[3.3, 3.4[", prefer = "3.3.3"}}
