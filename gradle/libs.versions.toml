# Nessie dependencies, without the dependencies needed by build-logic/

[versions]
antlr4 = "4.13.1"
bouncycastle = "1.70"
checkstyle = "10.13.0"
errorprone = "2.25.0"
errorproneSlf4j = "0.1.22"
gatling = "3.10.4"
googleJavaFormat = "1.20.0"
hadoop = "3.3.6"
iceberg = "1.4.3" # While bumping this version, 'nessieClientVersion' must also be updated.
immutables = "2.10.1"
jacoco = "0.8.11"
jandex = "3.1.6"
jmh = "1.37"
junit = "5.10.2"
keycloak = "23.0.7"
maven = "3.9.6"
mavenResolver = "1.9.18"
mockito="4.11.0"
nessieClientVersion = "0.71.0" # Must be in sync with Nessie version in the Iceberg release.
opentelemetry = "1.35.0"
opentelemetryAlpha = "1.31.0-alpha"
opentracing = "0.33.0"
picocli = "4.7.5"
protobuf = "3.25.3"
quarkusPlatform = "3.7.4"
quarkusPlugin = "3.8.0"
slf4j = "1.7.36"
smallryeConfig = "2.13.3"
undertow = "2.2.28.Final"

[bundles]
junit-testing = ["assertj-core", "mockito-core", "mockito-junit-jupiter", "junit-jupiter-api", "junit-jupiter-params"]

[libraries]
agroal-pool = { module = "io.agroal:agroal-pool", version = "2.3" }
agrona = { module = "org.agrona:agrona", version = "1.20.0" }
antlr-antlr4 = { module = "org.antlr:antlr4", version.ref = "antlr4" }
antlr-antlr4-runtime = { module = "org.antlr:antlr4-runtime", version.ref = "antlr4" }
assertj-core = { module = "org.assertj:assertj-core", version = "3.25.3" }
avro = { module = "org.apache.avro:avro", version = "1.11.3" }
awaitility = { module = "org.awaitility:awaitility", version = "4.2.0" }
awssdk-bom = { module = "software.amazon.awssdk:bom", version = "2.24.10" }
azuresdk-bom = { module = "com.azure:azure-sdk-bom", version = "1.2.20" }
bouncycastle-bcpkix = { module = "org.bouncycastle:bcpkix-jdk15on", version.ref = "bouncycastle" }
bouncycastle-bcprov = { module = "org.bouncycastle:bcprov-jdk15on", version.ref = "bouncycastle" }
cassandra-driver-bom = { module = "com.datastax.oss:java-driver-bom", version = "4.17.0" }
caffeine = { module = "com.github.ben-manes.caffeine:caffeine", version = "3.1.8" }
cel-bom = { module = "org.projectnessie.cel:cel-bom", version = "0.4.4" }
checkstyle = { module = "com.puppycrawl.tools:checkstyle", version.ref = "checkstyle" }
docker-java-api = { module = "com.github.docker-java:docker-java-api", version = "3.3.5" }
errorprone-annotations = { module = "com.google.errorprone:error_prone_annotations", version.ref = "errorprone" }
errorprone-core = { module = "com.google.errorprone:error_prone_core", version.ref = "errorprone" }
errorprone-slf4j = { module = "jp.skypencil.errorprone.slf4j:errorprone-slf4j", version.ref = "errorproneSlf4j" }
findbugs-jsr305 = { module = "com.google.code.findbugs:jsr305", version = "3.0.2" }
gatling-charts-highcharts = { module = "io.gatling.highcharts:gatling-charts-highcharts", version.ref = "gatling" }
google-cloud-bigtable-bom = { module = "com.google.cloud:google-cloud-bigtable-bom", version = "2.34.0" }
google-cloud-gcs-connector = { module = "com.google.cloud.bigdataoss:gcs-connector", version = "hadoop3-2.2.18" }
google-cloud-nio = { module = "com.google.cloud:google-cloud-nio", version = "0.127.13" }
google-cloud-storage-bom = { module = "com.google.cloud:google-cloud-storage-bom", version = "2.34.0" }
google-java-format = { module = "com.google.googlejavaformat:google-java-format", version.ref = "googleJavaFormat" }
grpc-bom = { module = "io.grpc:grpc-bom", version = "1.57.1" }
guava = { module = "com.google.guava:guava", version = "33.0.0-jre" }
h2 = { module = "com.h2database:h2", version = "2.2.224" }
hadoop-aws = { module = "org.apache.hadoop:hadoop-aws", version.ref = "hadoop" }
hadoop-azure = { module = "org.apache.hadoop:hadoop-azure", version.ref = "hadoop" }
hadoop-client = { module = "org.apache.hadoop:hadoop-client", version.ref = "hadoop" }
hadoop-common = { module = "org.apache.hadoop:hadoop-common", version.ref = "hadoop" }
hibernate-validator-cdi = { module = "org.hibernate:hibernate-validator-cdi", version = "8.0.1.Final" }
iceberg-api = { module = "org.apache.iceberg:iceberg-api", version.ref = "iceberg" }
iceberg-aws = { module = "org.apache.iceberg:iceberg-aws", version.ref = "iceberg" }
iceberg-azure = { module = "org.apache.iceberg:iceberg-azure", version.ref = "iceberg" }
iceberg-bundled-guava = { module = "org.apache.iceberg:iceberg-bundled-guava", version.ref = "iceberg" }
iceberg-common = { module = "org.apache.iceberg:iceberg-common", version.ref = "iceberg" }
iceberg-core = { module = "org.apache.iceberg:iceberg-core", version.ref = "iceberg" }
iceberg-gcp = { module = "org.apache.iceberg:iceberg-gcp", version.ref = "iceberg" }
iceberg-hive-metastore = { module = "org.apache.iceberg:iceberg-hive-metastore", version.ref = "iceberg" }
iceberg-nessie = { module = "org.apache.iceberg:iceberg-nessie", version.ref = "iceberg" }
iceberg-parquet = { module = "org.apache.iceberg:iceberg-parquet", version.ref = "iceberg" }
iceberg-spark-extensions32-scala212 = { module = "org.apache.iceberg:iceberg-spark-extensions-3.2_2.12", version.ref = "iceberg" }
iceberg-spark-extensions32-scala213 = { module = "org.apache.iceberg:iceberg-spark-extensions-3.2_2.13", version.ref = "iceberg" }
iceberg-spark-extensions33-scala212 = { module = "org.apache.iceberg:iceberg-spark-extensions-3.3_2.12", version.ref = "iceberg" }
iceberg-spark-extensions33-scala213 = { module = "org.apache.iceberg:iceberg-spark-extensions-3.3_2.13", version.ref = "iceberg" }
iceberg-spark-extensions34-scala212 = { module = "org.apache.iceberg:iceberg-spark-extensions-3.4_2.12", version.ref = "iceberg" }
iceberg-spark-extensions34-scala213 = { module = "org.apache.iceberg:iceberg-spark-extensions-3.4_2.13", version.ref = "iceberg" }
iceberg-spark-extensions35-scala212 = { module = "org.apache.iceberg:iceberg-spark-extensions-3.5_2.12", version.ref = "iceberg" }
iceberg-spark-extensions35-scala213 = { module = "org.apache.iceberg:iceberg-spark-extensions-3.5_2.13", version.ref = "iceberg" }
iceberg-spark32-scala212 = { module = "org.apache.iceberg:iceberg-spark-3.2_2.12", version.ref = "iceberg" }
iceberg-spark32-scala213 = { module = "org.apache.iceberg:iceberg-spark-3.2_2.13", version.ref = "iceberg" }
iceberg-spark33-scala212 = { module = "org.apache.iceberg:iceberg-spark-3.3_2.12", version.ref = "iceberg" }
iceberg-spark33-scala213 = { module = "org.apache.iceberg:iceberg-spark-3.3_2.13", version.ref = "iceberg" }
iceberg-spark34-scala212 = { module = "org.apache.iceberg:iceberg-spark-3.4_2.12", version.ref = "iceberg" }
iceberg-spark34-scala213 = { module = "org.apache.iceberg:iceberg-spark-3.4_2.13", version.ref = "iceberg" }
iceberg-spark35-scala212 = { module = "org.apache.iceberg:iceberg-spark-3.5_2.12", version.ref = "iceberg" }
iceberg-spark35-scala213 = { module = "org.apache.iceberg:iceberg-spark-3.5_2.13", version.ref = "iceberg" }
immutables-builder = { module = "org.immutables:builder", version.ref = "immutables" }
immutables-value-annotations = { module = "org.immutables:value-annotations", version.ref = "immutables" }
immutables-value-processor = { module = "org.immutables:value-processor", version.ref = "immutables" }
jackson-bom = { module = "com.fasterxml.jackson:jackson-bom", version = "2.16.1" }
jacoco-ant = { module = "org.jacoco:org.jacoco.ant", version.ref = "jacoco" }
jacoco-report = { module = "org.jacoco:org.jacoco.report", version.ref = "jacoco" }
jacoco-maven-plugin = { module = "org.jacoco:jacoco-maven-plugin", version.ref = "jacoco" }
jakarta-annotation-api = { module = "jakarta.annotation:jakarta.annotation-api", version = "2.1.1" }
jakarta-enterprise-cdi-api = { module = "jakarta.enterprise:jakarta.enterprise.cdi-api", version = "4.0.1" }
jakarta-inject-api = { module = "jakarta.inject:jakarta.inject-api", version = "2.0.1" }
jakarta-servlet-api = { module = "jakarta.servlet:jakarta.servlet-api", version = "6.0.0" }
jakarta-validation-api = { module = "jakarta.validation:jakarta.validation-api", version = "3.0.2" }
jakarta-ws-rs-api = { module = "jakarta.ws.rs:jakarta.ws.rs-api", version = "3.1.0" }
jandex = { module = "org.jboss:jandex", version.ref = "jandex" }
javax-annotation-api = { module = "javax.annotation:javax.annotation-api", version = "1.3.2" }
javax-validation-api = { module = "javax.validation:validation-api", version = "2.0.1.Final"}
javax-ws-rs = { module = "javax.ws.rs:javax.ws.rs-api", version = "2.1.1" }
jaxb-impl = { module = "com.sun.xml.bind:jaxb-impl", version = "4.0.4" }
jersey-bom = { module = "org.glassfish.jersey:jersey-bom", version = "3.1.5" }
jetbrains-annotations = { module = "org.jetbrains:annotations", version = "24.1.0" }
jmh-core = { module = "org.openjdk.jmh:jmh-core", version.ref = "jmh" }
jmh-generator-annprocess = { module = "org.openjdk.jmh:jmh-generator-annprocess", version.ref = "jmh" }
junit-bom = { module = "org.junit:junit-bom", version.ref = "junit" }
junit-jupiter-api = { module = "org.junit.jupiter:junit-jupiter-api" }
junit-jupiter-params = { module = "org.junit.jupiter:junit-jupiter-params" }
logback-classic = { module = "ch.qos.logback:logback-classic", version = "1.2.13" }
keycloak-admin-client = { module = "org.keycloak:keycloak-admin-client", version.ref = "keycloak" }
maven-core = { module = "org.apache.maven:maven-resolver-provider", version.ref = "maven" }
maven-resolver-connector-basic = { module = "org.apache.maven.resolver:maven-resolver-connector-basic", version.ref = "mavenResolver" }
maven-resolver-provider = { module = "org.apache.maven:maven-resolver-provider", version.ref = "maven" }
maven-resolver-transport-file = { module = "org.apache.maven.resolver:maven-resolver-transport-file", version.ref = "mavenResolver" }
maven-resolver-transport-http = { module = "org.apache.maven.resolver:maven-resolver-transport-http", version.ref = "mavenResolver" }
micrometer-core = { module = "io.micrometer:micrometer-core", version = "1.12.3" }
microprofile-contextpropagation-api = { module = "org.eclipse.microprofile.context-propagation:microprofile-context-propagation-api", version = "1.3" }
microprofile-openapi = { module = "org.eclipse.microprofile.openapi:microprofile-openapi-api", version = "3.1.1" }
mockito-core = { module = "org.mockito:mockito-core", version.ref = "mockito" }
mockito-junit-jupiter = { module = "org.mockito:mockito-junit-jupiter", version.ref = "mockito" }
mongodb-driver-sync = { module = "org.mongodb:mongodb-driver-sync", version = "4.11.1" }
nessie-ui = { module = "org.projectnessie.nessie.ui:nessie-ui", version = "0.63.6" }
opentelemetry-bom = { module = "io.opentelemetry:opentelemetry-bom", version.ref = "opentelemetry" }
opentelemetry-bom-alpha = { module = "io.opentelemetry:opentelemetry-bom-alpha", version.ref = "opentelemetryAlpha" }
opentelemetry-instrumentation-bom-alpha = { module = "io.opentelemetry.instrumentation:opentelemetry-instrumentation-bom-alpha", version.ref = "opentelemetryAlpha" }
opentracing-api = { module = "io.opentracing:opentracing-api", version.ref = "opentracing" }
opentracing-mock = { module = "io.opentracing:opentracing-mock", version.ref = "opentracing" }
opentracing-util = { module = "io.opentracing:opentracing-util", version.ref = "opentracing" }
parquet-column = { module = "org.apache.parquet:parquet-column", version = "1.13.1" }
picocli = { module = "info.picocli:picocli-codegen", version.ref = "picocli" }
picocli-codegen = { module = "info.picocli:picocli-codegen", version.ref = "picocli" }
postgresql = { module = "org.postgresql:postgresql", version = "42.7.2" }
protobuf-java = { module = "com.google.protobuf:protobuf-java", version.ref = "protobuf" }
quarkus-amazon-services-bom = { module = "io.quarkus.platform:quarkus-amazon-services-bom", version.ref = "quarkusPlatform" }
quarkus-bom = { module = "io.quarkus.platform:quarkus-bom", version.ref = "quarkusPlatform" }
quarkus-cassandra-bom = { module = "io.quarkus.platform:quarkus-cassandra-bom", version.ref = "quarkusPlatform" }
quarkus-google-cloud-services-bom = { module = "io.quarkus.platform:quarkus-google-cloud-services-bom", version.ref = "quarkusPlatform" }
quarkus-logging-sentry = { module = "io.quarkiverse.loggingsentry:quarkus-logging-sentry", version = "2.0.5" }
rest-assured = { module = "io.rest-assured:rest-assured", version = "5.4.0" }
rocksdb-jni = { module = "org.rocksdb:rocksdbjni", version = "8.10.2" }
scala-library-v212 = { module = "org.scala-lang:scala-library", version = { strictly = "[2.12, 2.13[", prefer = "2.12.18" }}
scala-library-v213 = { module = "org.scala-lang:scala-library", version = { strictly = "[2.13, 2.14[", prefer = "2.13.12"}}
slf4j-api = {  module = "org.slf4j:slf4j-api", version.ref = "slf4j" }
slf4j-jcl-over-slf4j = { module = "org.slf4j:jcl-over-slf4j", version.ref = "slf4j" }
slf4j-log4j-over-slf4j = { module = "org.slf4j:log4j-over-slf4j", version.ref = "slf4j" }
smallrye-mutiny = { module = "io.smallrye.reactive:mutiny", version = "2.5.3" }
smallrye-config-core = { module = "io.smallrye.config:smallrye-config-core", version.ref = "smallryeConfig" }
smallrye-config-crypto = { module = "io.smallrye.config:smallrye-config-crypto", version.ref = "smallryeConfig" }
smallrye-config-source-yaml = { module = "io.smallrye.config:smallrye-config-source-yaml", version.ref = "smallryeConfig" }
smallrye-config-validator = { module = "io.smallrye.config:smallrye-config-validator", version.ref = "smallryeConfig" }
snappy-java = { module = "org.xerial.snappy:snappy-java", version = "1.1.10.5" }
spark-sql-v32-v212 = { module = "org.apache.spark:spark-sql_2_12", version = { strictly = "[3.2, 3.3[", prefer = "3.2.4"}}
spark-sql-v32-v213 = { module = "org.apache.spark:spark-sql_2_13", version = { strictly = "[3.2, 3.3[", prefer = "3.2.4"}}
spark-sql-v33-v212 = { module = "org.apache.spark:spark-sql_2_12", version = { strictly = "[3.3, 3.4[", prefer = "3.3.4"}}
spark-sql-v33-v213 = { module = "org.apache.spark:spark-sql_2_13", version = { strictly = "[3.3, 3.4[", prefer = "3.3.4"}}
spark-sql-v34-v212 = { module = "org.apache.spark:spark-sql_2_12", version = { strictly = "[3.4, 3.5[", prefer = "3.4.2"}}
spark-sql-v34-v213 = { module = "org.apache.spark:spark-sql_2_13", version = { strictly = "[3.4, 3.5[", prefer = "3.4.2"}}
spark-sql-v35-v212 = { module = "org.apache.spark:spark-sql_2_12", version = { strictly = "[3.5, 3.6[", prefer = "3.5.0"}}
spark-sql-v35-v213 = { module = "org.apache.spark:spark-sql_2_13", version = { strictly = "[3.5, 3.6[", prefer = "3.5.0"}}
testcontainers-bom = { module = "org.testcontainers:testcontainers-bom", version = "1.19.6" }
testcontainers-keycloak = { module = "com.github.dasniko:testcontainers-keycloak", version = "3.2.0" }
threeten-extra = { module = "org.threeten:threeten-extra", version = "1.7.2" }
undertow-core = { module = "io.undertow:undertow-core", version.ref = "undertow" }
undertow-servlet = { module = "io.undertow:undertow-servlet", version.ref = "undertow" }
vertx-core = { module = "io.vertx:vertx-core", version = "4.5.4" }
weld-se-core = { module = "org.jboss.weld.se:weld-se-core", version = "5.1.2.Final" }
<<<<<<< HEAD
wiremock = { module = "com.github.tomakehurst:wiremock-jre8-standalone", version = "2.35.1" }
zstd-jni = { module = "com.github.luben:zstd-jni", version = "1.5.5-11" }
=======
wiremock = { module = "com.github.tomakehurst:wiremock-jre8-standalone", version = "2.35.2" }
>>>>>>> dd955edb

[plugins]
annotations-stripper = { id = "org.projectnessie.annotation-stripper", version = "0.1.2" }
errorprone = { id = "net.ltgt.errorprone", version = "3.1.0" }
gatling = { id = "io.gatling.gradle", version = "3.10.4" }
jmh = { id = "me.champeau.jmh", version = "0.7.2" }
nessie-run = { id = "org.projectnessie", version = "0.30.7" }
nexus-publish-plugin = { id = "io.github.gradle-nexus.publish-plugin", version = "1.3.0" }
protobuf = { id = "com.google.protobuf", version = "0.9.4" }
quarkus = { id = "io.quarkus", version.ref = "quarkusPlugin" }
smallrye-openapi = { id = "io.smallrye.openapi", version = "3.10.0" }
jetbrains-changelog = { id = "org.jetbrains.changelog",  version = "2.2.0"}<|MERGE_RESOLUTION|>--- conflicted
+++ resolved
@@ -178,12 +178,8 @@
 undertow-servlet = { module = "io.undertow:undertow-servlet", version.ref = "undertow" }
 vertx-core = { module = "io.vertx:vertx-core", version = "4.5.4" }
 weld-se-core = { module = "org.jboss.weld.se:weld-se-core", version = "5.1.2.Final" }
-<<<<<<< HEAD
-wiremock = { module = "com.github.tomakehurst:wiremock-jre8-standalone", version = "2.35.1" }
+wiremock = { module = "com.github.tomakehurst:wiremock-jre8-standalone", version = "2.35.2" }
 zstd-jni = { module = "com.github.luben:zstd-jni", version = "1.5.5-11" }
-=======
-wiremock = { module = "com.github.tomakehurst:wiremock-jre8-standalone", version = "2.35.2" }
->>>>>>> dd955edb
 
 [plugins]
 annotations-stripper = { id = "org.projectnessie.annotation-stripper", version = "0.1.2" }
